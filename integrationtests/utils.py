from pathlib import Path
from typing import Any, List, Optional

import numpy as np
from mixtera.core.datacollection.index.parser import MetadataParser


def write_single_jsonl(path: Path) -> None:
    data = ""
    for i in range(1000):
        data = (
            data
            + '{ "text": "'
            + str(i)
            + '", "meta": { "language": "'
            + ("JavaScript" if i % 2 == 0 else "HTML")
            + '", "license": "CC"}}\n'
        )

    with open(path, "w") as text_file:
        text_file.write(data)


<<<<<<< HEAD
def write_jsonl_ensemble(
    path: Path, file_count: int = 100, instance_count: int = 100, fraction_multiplier: int = 4
) -> None:
    for file_number in range(file_count):
        data = ""
        for i in range(instance_count):
            data = (
                data
                + '{ "text": "'
                + str(i)
                + '", "meta": { "language": "'
                + ("JavaScript" if i % fraction_multiplier == 0 else "HTML")
                + '", "license": "CC"}}\n'
            )

        with open(path / f"data_{file_number}.jsonl", "w") as text_file:
            text_file.write(data)
=======
def setup_test_dataset(dir: Path) -> str:
    print(f"Prepping directory {dir}.")
    write_jsonl(dir / "testd.jsonl")
    print("Directory prepped.")
    return dir / "testd.jsonl"


def setup_func(some_class: Any):
    pass


def calc_func(executor: Any, batch: dict[str, np.ndarray]) -> List[Any]:
    return ["test_category"]
>>>>>>> 60d72219


class TestMetadataParser(MetadataParser):
    def parse(self, line_number: int, payload: Any, **kwargs: Optional[dict[Any, Any]]) -> None:
        metadata = payload["meta"]
        self._index.append_entry("language", metadata["language"], self.dataset_id, self.file_id, line_number)
        self._index.append_entry("license", metadata["license"], self.dataset_id, self.file_id, line_number)<|MERGE_RESOLUTION|>--- conflicted
+++ resolved
@@ -21,7 +21,6 @@
         text_file.write(data)
 
 
-<<<<<<< HEAD
 def write_jsonl_ensemble(
     path: Path, file_count: int = 100, instance_count: int = 100, fraction_multiplier: int = 4
 ) -> None:
@@ -39,10 +38,11 @@
 
         with open(path / f"data_{file_number}.jsonl", "w") as text_file:
             text_file.write(data)
-=======
+
+
 def setup_test_dataset(dir: Path) -> str:
     print(f"Prepping directory {dir}.")
-    write_jsonl(dir / "testd.jsonl")
+    write_single_jsonl(dir / "testd.jsonl")
     print("Directory prepped.")
     return dir / "testd.jsonl"
 
@@ -53,7 +53,6 @@
 
 def calc_func(executor: Any, batch: dict[str, np.ndarray]) -> List[Any]:
     return ["test_category"]
->>>>>>> 60d72219
 
 
 class TestMetadataParser(MetadataParser):
