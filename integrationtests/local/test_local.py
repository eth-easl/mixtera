--- conflicted
+++ resolved
@@ -15,18 +15,13 @@
     return json.loads(sample)["text"]
 
 
-<<<<<<< HEAD
 def test_filter_javascript(
     client: MixteraClient,
-    chunk_size: int,
+    mixture: Mixture,
     chunk_reader_type: ChunkReaderType = ChunkReaderType.NON_PARALLEL,
     **chunk_reader_args: Any,
 ) -> None:
-    job_id = str(round(time.time() * 1000))
-=======
-def test_filter_javascript(client: MixteraClient, mixture: Mixture):
     job_id = str(int(1e4 + mixture.chunk_size))
->>>>>>> a0164f60
     query = Query.for_job(job_id).select(("language", "==", "JavaScript"))
     client.execute_query(query, mixture)
     result_samples = []
@@ -109,28 +104,13 @@
         assert 0 <= int(sample) < 1000, f"Sample {sample} should not appear"
 
 
-<<<<<<< HEAD
-def test_client_chunksize(
-    client: MixteraClient,
-    chunk_size: int,
-    chunk_reader_type: ChunkReaderType = ChunkReaderType.NON_PARALLEL,
-    **chunk_reader_args: Any,
-):
-    test_filter_javascript(client, chunk_size, chunk_reader_type=chunk_reader_type, **chunk_reader_args)
-    # test_filter_html(client, chunk_size)
-    # test_filter_both(client, chunk_size)
-    # test_filter_license(client, chunk_size)
-    # test_filter_unknown_license(client, chunk_size)
-    # test_filter_license_and_html(client, chunk_size)
-=======
 def test_client_chunksize(client: MixteraClient, mixture: Mixture):
-    test_filter_javascript(client, mixture)
+    test_filter_javascript(client, mixture)  # TODO(vGsteiger): Fix this test
     test_filter_html(client, mixture)
     test_filter_both(client, mixture)
     test_filter_license(client, mixture)
     test_filter_unknown_license(client, mixture)
     test_filter_license_and_html(client, mixture)
->>>>>>> a0164f60
 
 
 def test_client(dir: Path) -> None:
