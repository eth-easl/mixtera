name: mixtera

channels:
  - conda-forge
  - anaconda
  - pytorch
  - huggingface

dependencies:
  - python==3.11
  - pip
  - tqdm
  - loguru
  - psutil
  - numpy==1.26.4 # Numpy 2.0 leads to a mypy crash: https://github.com/python/mypy/issues/17396
  - dill
  - pytorch::pytorch # TODO(#9): We need proper packaging. This should be an optional dependency
  - huggingface::datasets
  - conda-forge::transformers
  - conda-forge::pyarrow
  - cmake
  - xxhash
  - pip: # Both duckdb and polars recommend their pip build over conda
    - duckdb
<<<<<<< HEAD
    - polars
    - webdataset
    - pillow
=======
    - polars 
    - pybind11
>>>>>>> 69b390fd
<|MERGE_RESOLUTION|>--- conflicted
+++ resolved
@@ -22,11 +22,7 @@
   - xxhash
   - pip: # Both duckdb and polars recommend their pip build over conda
     - duckdb
-<<<<<<< HEAD
     - polars
     - webdataset
     - pillow
-=======
-    - polars 
-    - pybind11
->>>>>>> 69b390fd
+    - pybind11