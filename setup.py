--- conflicted
+++ resolved
@@ -56,12 +56,8 @@
     license="MIT",
     keywords=KEYWORDS,
     scripts = [
-<<<<<<< HEAD
-        'mixtera/cli/mixtera-cli'
-=======
         'mixtera/cli/mixtera-cli',
         'mixtera/cli/mixtera' # Duplication of mixtera-cli
->>>>>>> a22e3874
     ],
     classifiers=[
         # Trove classifiers
