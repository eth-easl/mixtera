from mixtera.core.query.operators.intersect import Intersection
from mixtera.core.query.operators.materialize import Materialize
from mixtera.core.query.operators.select import Select
from mixtera.core.query.operators.union import Union

<<<<<<< HEAD
from .mixture import Mixture, NoopMixture
=======
from .mixture import ArbitraryMixture, Mixture, StaticMixture
>>>>>>> a0164f60
from .operators._base import Operator
from .query import Query
from .query_plan import QueryPlan
from .query_result import QueryResult

Query.register(Select)
Query.register(Union)
Query.register(Intersection)

__all__ = [
    "Query",
    "Operator",
    "QueryPlan",
    "Select",
    "Union",
    "Materialize",
    "Intersection",
    "QueryResult",
    "Mixture",
<<<<<<< HEAD
    "NoopMixture",
=======
    "StaticMixture",
    "ArbitraryMixture",
>>>>>>> a0164f60
]<|MERGE_RESOLUTION|>--- conflicted
+++ resolved
@@ -3,11 +3,7 @@
 from mixtera.core.query.operators.select import Select
 from mixtera.core.query.operators.union import Union
 
-<<<<<<< HEAD
-from .mixture import Mixture, NoopMixture
-=======
 from .mixture import ArbitraryMixture, Mixture, StaticMixture
->>>>>>> a0164f60
 from .operators._base import Operator
 from .query import Query
 from .query_plan import QueryPlan
@@ -27,10 +23,6 @@
     "Intersection",
     "QueryResult",
     "Mixture",
-<<<<<<< HEAD
-    "NoopMixture",
-=======
     "StaticMixture",
     "ArbitraryMixture",
->>>>>>> a0164f60
 ]