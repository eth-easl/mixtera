--- conflicted
+++ resolved
@@ -6,13 +6,8 @@
 import dill
 from loguru import logger
 from mixtera.core.datacollection.datasets import Dataset
-<<<<<<< HEAD
-from mixtera.core.datacollection.index import ChunkerIndex, IndexRowRangeType
-from mixtera.core.query.mixture import MixtureKey, StaticMixture
-=======
 from mixtera.core.datacollection.index import ChunkerIndex, IndexRowRangeType, infer_mixture_from_chunkerindex
-from mixtera.core.query.mixture import StaticMixture
->>>>>>> 024c7491
+from mixtera.core.query.mixture import StaticMixture, MixtureKey 
 from mixtera.network.connection import ServerConnection
 from mixtera.utils import hash_list, seed_everything
 
@@ -101,40 +96,8 @@
             logger.debug("Mixture is not defined or empty but required. Infer mixture from the result index.")
             self._mixture = self._infer_mixture()
 
-<<<<<<< HEAD
-    def _infer_mixture(self) -> dict[MixtureKey, int]:
-        """
-        Infer the mixture from the result index. This is done by calculating the mass of each partition
-        and normalizing it to the total mass.
-
-        Returns:
-            The inferred mixture
-        """
-        total_count = 0
-        partition_masses: dict[MixtureKey, int | float] = {}
-
-        def calculate_partition_mass(partition: dict[int, dict[int, list[tuple[int, int]]]]) -> int:
-            mass = sum(
-                end - start
-                for file_entry in partition.values()
-                for ranges in file_entry.values()
-                for start, end in ranges
-            )
-            return mass
-
-        for property_combination, partition_entry in self._result_index.items():
-            partition_mass = calculate_partition_mass(partition_entry)
-            partition_masses[property_combination] = partition_mass
-            total_count += partition_mass
-
-        for key in partition_masses:
-            partition_masses[key] /= total_count
-
-        return StaticMixture(total_count, partition_masses).mixture_in_rows()
-=======
     def _infer_mixture(self) -> dict[str, int]:
         return StaticMixture(*infer_mixture_from_chunkerindex(self._result_index)).mixture_in_rows()
->>>>>>> 024c7491
 
     def _iterate_samples(self) -> Iterator[str]:
         """
