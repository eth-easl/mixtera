import ast
import inspect
import multiprocessing as mp
import os
import random
import textwrap
import typing
from queue import Empty
from typing import TYPE_CHECKING, Callable, Iterator, Optional, Type

import dill
from loguru import logger
from mixtera.core.datacollection.datasets import Dataset
from mixtera.core.datacollection.index import ChunkerIndex, IndexRowRangeType, infer_mixture_from_chunkerindex
from mixtera.core.query.mixture import MixtureKey, StaticMixture
from mixtera.network.connection import ServerConnection
from mixtera.utils import is_on_github_actions, seed_everything_from_list

if TYPE_CHECKING:
    from mixtera.core.client.mixtera_client import MixteraClient, ResultStreamingArgs

Workload = tuple[int, int, IndexRowRangeType]
Workloads = list[Workload]

MULTIPROCESSING_TIMEOUT = 90
END_OF_STREAM_OBJECT = "END_OF_STREAM"

original_start = mp.Process.start


@typing.no_type_check
def allow_daemon_spawn() -> None:
    # PyTorch's data loader spawns data loading workers as daemon processes
    # Each data loader worker then uses this class here, meaning that it spawns processes
    # By default, this is not allowed, since daemon processes may not have children
    # In our case, we need to allow this, since we don't want to change torch's dataloader
    # To this end, we allow starting a daemon process from a daemon process
    # Note: We need to define this function within this module to properly monkey-patch this instance of multiprocessing
    def patched_start(self, *args, **kwargs) -> None:
        if self.daemon:  # if the child is a daemon
            # Goal: Remove assertion that our parent is not a daemon

            # Load source code of original start method
            source = textwrap.dedent(inspect.getsource(original_start))

            # Create AST
            tree = ast.parse(source)

            # Remove assertion from AST
            for i, node in enumerate(tree.body[0].body):
                if isinstance(node, ast.Assert) and "daemon" in ast.unparse(node):
                    tree.body[0].body[i] = ast.Pass()
                    break

            # Generate a new function with correct context that we can use without the assertion
            new_func = ast.FunctionDef(
                name="modified_start", args=tree.body[0].args, body=tree.body[0].body, decorator_list=[]
            )
            module = ast.Module(body=[new_func], type_ignores=[])
            compiled = compile(ast.fix_missing_locations(module), "<string>", "exec")

            namespace = original_start.__globals__.copy()
            namespace.update(self.__dict__)
            namespace.update(self.__class__.__dict__)

            # Execute the compiled code in this namespace and call it
            exec(compiled, namespace)  # pylint: disable=exec-used
            namespace["modified_start"](self, *args, **kwargs)
        else:
            # For non-daemon processes, use the original start method
            original_start(self, *args, **kwargs)

    # Do the monkey-patch
    mp.Process.start = patched_start


class ResultChunk:
    def __init__(
        self,
        result_index: ChunkerIndex,
        dataset_type_dict: dict[int, Type[Dataset]],
        file_path_dict: dict[int, str],
        parsing_func_dict: dict[int, Callable[[str], str]],
        chunk_size: int,
        mixture: Optional[dict[MixtureKey, int]] = None,
    ) -> None:
        allow_daemon_spawn()

        self._result_index = result_index
        self._dataset_type_dict = dataset_type_dict
        self._file_path_dict = file_path_dict
        self._parsing_func_dict = parsing_func_dict
        self._chunk_size = chunk_size
        self._mixture = mixture

        self._server_connection: Optional[ServerConnection] = None
        self._degree_of_parallelism: int = 1
        self._per_window_mixture: bool = False
        self._window_size: int = 128

        self._iterator: Optional[Iterator[str]] = None

    def configure_result_streaming(self, client: "MixteraClient", args: "ResultStreamingArgs") -> None:
        """
        Configure the result streaming for the ResultChunk. This function sets the degree of parallelism,
        the window size, and the mixture based on the arguments.

        Args:
            client: The MixteraClient instance
            args: The ResultStreamingArgs instance
        """
        self._degree_of_parallelism = args.chunk_reading_degree_of_parallelism
        self._per_window_mixture = args.chunk_reading_per_window_mixture
        self._window_size = args.chunk_reading_window_size

        from mixtera.core.client.server import ServerStub  # pylint: disable=import-outside-toplevel

        if args.tunnel_via_server:
            if isinstance(client, ServerStub):
                self._server_connection = client.server_connection
            else:
                raise RuntimeError(
                    "Currently, tunneling samples via the server is only supported when using a ServerStub."
                )

        if self._degree_of_parallelism < 1:
            if not is_on_github_actions:
                logger.warning(
                    f"Degree of parallelism is set to {self._degree_of_parallelism} which is invalid. "
                    "Setting degree of parallelism to 1."
                )
            self._degree_of_parallelism = 1

        if self._per_window_mixture and self._window_size > self._chunk_size:
            if not is_on_github_actions:
                logger.warning(
                    f"Window size is set to {self._window_size} which is > the chunk size of {self._chunk_size}. "
                    "Setting window size to the chunk size."
                )
            self._window_size = self._chunk_size

        if self._per_window_mixture and self._window_size < 1:
            if not is_on_github_actions:
                logger.warning(
                    f"Window size is set to {self._window_size} which is invalid. " "Setting window size to 128."
                )
            self._window_size = 128

        # To determine the number of processes per property combination, we need the mixture
        # for parallel reading. If the mixture is not defined, we infer it from the result index.
        if (self._per_window_mixture or self._degree_of_parallelism > 1) and (
            self._mixture is None or len(self._mixture) == 0
        ):
<<<<<<< HEAD
            logger.debug("Mixture is not defined or empty but required. Infer mixture from the result index.")

        # TODO(MaxiBoether): with duckdb we always have all properties, and the mixtures specified by the user
        # might not work because they dont cover all properties. right now the implementation assumes the mixture
        # here as exactly the same keys as self._result_index.
        # However, this is not true for the reason previously mentioned.
        # need to think about whether we just always infer the mixture or
        # search for all matching keys and use the minimal one if
        # mixture is provided (probably the better but more involved solution)
        self._mixture = self._infer_mixture()
=======
            if not is_on_github_actions:
                logger.debug("Mixture is not defined or empty but required. Infer mixture from the result index.")
            self._mixture = self._infer_mixture()
>>>>>>> 05d18e28

    def _infer_mixture(self) -> dict[str, int]:
        return StaticMixture(*infer_mixture_from_chunkerindex(self._result_index)).mixture_in_rows()

    def _iterate_samples(self) -> Iterator[str]:
        """
        Iterate over the samples in the result index. This function yields the samples in the correct mixture
        and window size.

        Returns:
            An iterator over the samples
        """
        active_iterators: dict[MixtureKey, Iterator[str]] = self._init_active_iterators()
        if self._per_window_mixture:
            yield_source = self._iterate_window_mixture(active_iterators)
        else:
            yield_source = self._iterate_overall_mixture(active_iterators)
        yield from yield_source

    def _init_active_iterators(self) -> dict[MixtureKey, Iterator[str]]:
        """
        Get the active iterators for the result index. This function prepares the workloads and spins up the
        reader processes if required by the degree of parallelism.
        """
        workloads: dict[MixtureKey, Workloads] = self._prepare_workloads()

        active_iterators: dict[MixtureKey, Iterator[str]] = {}
        if self._degree_of_parallelism == 1:
            active_iterators = {
                property_name: self._get_iterator_for_workload_st(workload)
                for property_name, workload in workloads.items()
            }
        elif self._degree_of_parallelism > 1:
            process_counts = self._get_process_counts()

            processes: dict[MixtureKey, list[tuple[mp.Queue, mp.Process]]] = self._spin_up_readers(
                workloads, process_counts
            )

            active_iterators = {
                property_name: self._get_iterator_for_workload_mt(process)
                for property_name, process in processes.items()
            }

        return active_iterators

    def _get_process_counts(self) -> dict[str, int]:
        """
        Get the number of processes per property combination. This function determines the number of processes
        to use based on the degree of parallelism and the mixture.

        Each property combination is assigned a number of processes based on the mass of the property combination
        in the mixture.
        """
        assert isinstance(
            self._mixture, dict
        ), "Mixture must be defined for parallel reading when getting the process counts, this should not happen."

        #  Determine the number of processes to use
        reader_count = min(
            self._degree_of_parallelism if self._degree_of_parallelism is not None else mp.cpu_count(),
            mp.cpu_count(),
        )

        # Determine how many processes should be assigned per property combination
        process_counts = {key: int((val / self._chunk_size) * reader_count) for key, val in self._mixture.items()}

        process_counts[list(process_counts.keys())[0]] += reader_count - sum(process_counts.values())

        return process_counts

    def _get_iterator_for_workload_st(self, workloads: Workloads) -> Iterator[str]:
        """
        Get the iterator for the workload in single-threaded mode. This function reads the instances from the
        files in the workload and yields them.
        """
        for dataset_id, file_id, ranges in workloads:
            filename_dict = {self._file_path_dict[file_id]: ranges}
            yield from self._dataset_type_dict[dataset_id].read_ranges_from_files(
                filename_dict, self._parsing_func_dict[dataset_id], self._server_connection
            )

    def _get_iterator_for_workload_mt(self, processes: list[tuple[mp.Queue, mp.Process]]) -> Iterator[str]:
        """
        Get the iterator for the workload in multi-threaded mode. This function yields the instances from the
        queues of the processes.
        """
        while processes:
            processes_to_remove = []
            for queue, proc in processes:
                try:
                    instance = queue.get(timeout=MULTIPROCESSING_TIMEOUT)
                except Empty as exc:
                    if not proc.is_alive():
                        proc.join()
                        processes_to_remove.append((queue, proc))
                        continue
                    raise RuntimeError(
                        "Queue timeout reached but process is still alive. Something went wrong."
                    ) from exc
                if instance == END_OF_STREAM_OBJECT:
                    proc.join()
                    processes_to_remove.append((queue, proc))
                    continue
                yield instance

            for queue, proc in processes_to_remove:
                processes.remove((queue, proc))

    def _iterate_window_mixture(self, active_iterators: dict[MixtureKey, Iterator[str]]) -> Iterator[str]:
        """
        Iterate over the samples in the result index with a windowed mixture. This function yields the samples
        in the correct mixture withing a window.
        """
        element_counts = self._get_element_counts()

        #  Shuffle the results to ensure that the order of the property combinations is (reproducibly) random
        seed_everything_from_list(element_counts)
        random.shuffle(element_counts)

        deleted_iterators: set[str] = set()

        # Continue until all workloads are processed
        while len(active_iterators) > len(deleted_iterators):
            items_yielded = 0
            processed_items = {property_tuple[0]: 0 for property_tuple in element_counts}
            #  This inner while loop represents one window with the correct mixture
            #  We continue until the window is full or there are no more workloads to yield
            while len(active_iterators) > len(deleted_iterators) and items_yielded < self._window_size:
                nothing_yielded_window = True
                for property_name, property_count in element_counts:
                    if property_name in deleted_iterators or processed_items[property_name] >= property_count:
                        #  If no more workloads for this property this window, skip
                        continue
                    try:
                        # Yield the next instance from the iterator
                        if property_name not in active_iterators:
                            logger.error(active_iterators)
                            logger.error(element_counts)
                            logger.error(type(property_name))
                            logger.error(str(property_name))
                            for key in active_iterators.keys():
                                logger.error(key)
                                logger.error(type(key))
                                logger.error(property_name == key)

                        yield next(active_iterators[property_name])
                        nothing_yielded_window = False
                        processed_items[property_name] += 1
                        items_yielded += 1
                        if items_yielded >= self._window_size:
                            #  If the window is full, break the inner loop, will also break the outer loop
                            #  since the items_yielded >= self._window_size, start the next window
                            break
                    except StopIteration:
                        # If no more workloads, this property is done
                        deleted_iterators.add(property_name)

                if nothing_yielded_window:
                    break

    def _iterate_overall_mixture(self, active_iterators: dict[MixtureKey, Iterator[str]]) -> Iterator[str]:
        """
        Iterate over the samples in the result index with an overall mixture. This function yields the samples
        in the overall correct mixture.
        """
        #  Shuffle the results to ensure that the order of the property combinations is (reproducibly) random
        property_names = list(active_iterators.keys())
        seed_everything_from_list(property_names)
        random.shuffle(property_names)

        deleted_iterators: set[str] = set()

        while len(active_iterators) > len(deleted_iterators):
            for property_name in property_names:
                #  If the property is done, skip
                if property_name in deleted_iterators:
                    continue
                try:
                    yield next(active_iterators[property_name])
                except StopIteration:
                    deleted_iterators.add(property_name)

    def _get_element_counts(self) -> list[tuple[MixtureKey, int]]:
        """
        Get the element counts for each property combination. This is used to determine how many instances
        of each property combination should be yielded in a window.

        Returns:
            A list of tuples with the property combination and the number of instances to yield
        """
        assert isinstance(self._mixture, dict), "Mixture must be defined for windowed reading, this should not happen."

        # Determine the per-property combination batch counts
        initial_counts = [
            (key, int(self._window_size * (value / self._chunk_size))) for key, value in self._mixture.items()
        ]
        total_counts = sum(count for _, count in initial_counts)
        remainder = self._window_size - total_counts

        #  Adjust the counts to ensure that the window size is met
        adjusted_counts = [
            (key, count + remainder if i == 0 else count) for i, (key, count) in enumerate(initial_counts)
        ]

        return adjusted_counts

    def _spin_up_readers(
        self,
        workloads: dict[str, list[tuple[int, int, list]]],
        process_counts: dict[str, int],
    ) -> dict[str, list[tuple[mp.Queue, mp.Process]]]:
        """
        Spin up the reader processes for the workloads. This function creates the processes and queues
        for the workloads and starts the processes.

        Args:
            workloads: a dictionary with the workloads per property combination
            process_counts: a dictionary with the number of processes per property combination
        """
        processes: dict[str, list[tuple[mp.Queue, mp.Process]]] = {}
        total_processes = 0
        pickled_func_dict = dill.dumps(self._parsing_func_dict)
        start_as_daemon = True if mp.current_process().daemon else None
        for key, process_count in process_counts.items():
            processes[key] = []

            if process_count < 1:
                # TODO(#85): This will currently lead to more processes than
                # intended if degree_of_parallelism < properties
                logger.warning(
                    f"Number of processes for property combination {key} is set to {process_count} which is invalid. "
                    "Setting number of processes to 1."
                )
                process_count = 1

            # Calculate per-process partition sizes
            partition_size = max(1, len(workloads[key]) // process_count)
            partition_ranges = list(range(0, len(workloads[key]), partition_size)) + [len(workloads[key])]

            # Create and start the processes
            for i in range(1, len(partition_ranges)):
                total_processes += 1
                queue: mp.Queue = mp.Queue()
                processes[key].append(
                    (
                        queue,
                        mp.Process(
                            target=self._reader_process,
                            daemon=start_as_daemon,
                            args=(
                                queue,
                                self._dataset_type_dict,
                                self._file_path_dict,
                                pickled_func_dict,
                                self._server_connection,
                                workloads[key][partition_ranges[i - 1] : partition_ranges[i]],
                            ),
                        ),
                    )
                )

                # Start the process
                processes[key][-1][1].start()

        logger.debug(f"Started {total_processes} processes for chunk processing (dop = {self._degree_of_parallelism})")
        return processes

    @staticmethod
    def _reader_process(
        queue: mp.Queue,
        dataset_type_dict: dict[int, Type[Dataset]],
        file_path_dict: dict[int, str],
        pickled_parsing_func_dict: bytes,
        server_connection: ServerConnection,
        workloads: Workloads,
    ) -> None:
        """
        The reader process reads the instances from the files in the workloads and puts them into the queue.

        Args:
            queue: the queue to put the instances into
            dataset_type_dict: a dictionary with the dataset types
            file_path_dict: a dictionary with the file paths
            pickled_parsing_func_dict: a pickled dictionary with the parsing functions
            server_connection: the server connection to use
            workloads: the workloads to process
        """
        # We might have been started as a daemon,
        # in which case we need to clean up ourselves in case for whatever reason our parent exits.
        start_ppid = os.getppid() if mp.current_process().daemon else None
        parsing_func_dict: dict[int, Callable[[str], str]] = dill.loads(pickled_parsing_func_dict)
        for dataset_id, file_id, ranges in workloads:
            if start_ppid is not None and start_ppid != os.getppid():
                logger.error(
                    "In daemonic ResultChunk reader the parent pid changed "
                    + f"from {start_ppid} to {os.getppid()}. Assuming parent crashed and exiting."
                )
                try:
                    queue.put(END_OF_STREAM_OBJECT)
                    queue.close()
                except Exception as ex:  # pylint: disable=broad-exception-caught
                    logger.error(f"Error while putting EOS object into queue:\n{ex}\n\nExiting anyways.")

                return

            filename_dict = {file_path_dict[file_id]: ranges}
            instance_iterator = dataset_type_dict[dataset_id].read_ranges_from_files(
                filename_dict, parsing_func_dict[dataset_id], server_connection
            )
            for instance in instance_iterator:
                queue.put(instance)

        queue.put(END_OF_STREAM_OBJECT)

        queue.close()

    def _prepare_workloads(self) -> dict[MixtureKey, Workloads]:
        """
        Prepare the workloads for the result index. This function creates a dictionary with the workloads
        per property combination.

        Returns:
            A dictionary with the workloads per property combination
        """
        workloads: dict[MixtureKey, Workloads] = {}
        for property_combination, dataset_entries in self._result_index.items():
            if property_combination not in workloads:
                workloads[property_combination] = []
            for dataset_id, file_entries in dataset_entries.items():
                for file_id, ranges in file_entries.items():
                    workloads[property_combination].append((dataset_id, file_id, ranges))

            #  Shuffle the workloads to ensure that the order of the files is (reproducibly) random
            seed_everything_from_list([property_combination])
            random.shuffle(workloads[property_combination])

        return workloads

    def __iter__(self) -> "ResultChunk":
        self._iterator = self._iterate_samples()
        return self

    def __next__(self) -> Iterator[str]:
        if self._iterator is None:
            raise StopIteration
        try:
            return next(self._iterator)  # type: ignore  # MyPy seems to expect SupportsNext[Iterator[str]] here
        except StopIteration:
            self._iterator = None
            raise<|MERGE_RESOLUTION|>--- conflicted
+++ resolved
@@ -151,8 +151,8 @@
         if (self._per_window_mixture or self._degree_of_parallelism > 1) and (
             self._mixture is None or len(self._mixture) == 0
         ):
-<<<<<<< HEAD
-            logger.debug("Mixture is not defined or empty but required. Infer mixture from the result index.")
+            if not is_on_github_actions:
+                logger.debug("Mixture is not defined or empty but required. Infer mixture from the result index.")
 
         # TODO(MaxiBoether): with duckdb we always have all properties, and the mixtures specified by the user
         # might not work because they dont cover all properties. right now the implementation assumes the mixture
@@ -162,11 +162,6 @@
         # search for all matching keys and use the minimal one if
         # mixture is provided (probably the better but more involved solution)
         self._mixture = self._infer_mixture()
-=======
-            if not is_on_github_actions:
-                logger.debug("Mixture is not defined or empty but required. Infer mixture from the result index.")
-            self._mixture = self._infer_mixture()
->>>>>>> 05d18e28
 
     def _infer_mixture(self) -> dict[str, int]:
         return StaticMixture(*infer_mixture_from_chunkerindex(self._result_index)).mixture_in_rows()
