import multiprocessing as mp
from collections import defaultdict
from typing import Any, Callable, Generator, Type

import dill
import portion
from mixtera.core.datacollection import MixteraDataCollection
from mixtera.core.datacollection.datasets import Dataset
from mixtera.core.datacollection.index import ChunkerIndex, ChunkerIndexDatasetEntries, Index, InvertedIndex
from mixtera.core.datacollection.index.index_collection import create_chunker_index, create_inverted_index_interval_dict
from mixtera.core.query.mixture import Mixture
from mixtera.core.query.result_chunk import ResultChunk
from mixtera.utils.utils import defaultdict_to_dict, generate_hashable_search_key, merge_property_dicts


class QueryResult:
    """QueryResult is a class that represents the results of a query.
    The QueryResult object is iterable and yields the results in chunks of size `chunk_size`.

    The QueryResult object also has three meta properties: `dataset_type`,
    `file_path` and `parsing_func`, each of which is a dictionary that maps
    dataset/file ids to their respective types, paths and parsing functions.
    """

    def __init__(self, mdc: MixteraDataCollection, results: Index, mixture: Mixture) -> None:
        """
        Args:
            mdc (LocalDataCollection): The LocalDataCollection object.
            results (IndexType): The results of the query.
            mixture: A mixture object defining the mixture to be reflected in the chunks.
        """
        # Prepare structures for iterable chunking
        self._mixture = mixture
        self.results = results
        self._inverted_index: InvertedIndex = self._invert_result(self.results)
        self._chunker_index: ChunkerIndex = QueryResult._create_chunker_index(self._inverted_index)

        # Set up the auxiliary data structures
        self._meta = self._parse_meta(mdc)

        # A process holding a QueryResult might fork (e.g., for dataloaders).
        # Hence, we need to store the locks etc in shared memory.

        # Cross-process iterator state
        self._lock = mp.Lock()
        self._index = mp.Value("i", 0)

<<<<<<< HEAD
        # Prime the generator
        self._generator: Generator[ResultChunk, tuple[Mixture, int], None] = self._chunk_generator()
        next(self._generator)
=======
        #  The generator will be created lazily when calling __next__
        self._generator: Generator[ChunkerIndex, tuple[Mixture, int], None] | None = None
        self._num_returns_gen = 0
>>>>>>> aeec6e56

    def _parse_meta(self, mdc: MixteraDataCollection) -> dict:
        dataset_ids = set()
        file_ids = set()

        total_length = 0
        for prop_name in self.results.get_all_features():
            for prop_val in self.results.get_dict_index_by_feature(prop_name).values():
                dataset_ids.update(prop_val.keys())
                for files in prop_val.values():
                    file_ids.update(files)
                    for file_ranges in files.values():
                        total_length += sum(end - start for start, end in file_ranges)

        return {
            "dataset_type": {did: mdc._get_dataset_type_by_id(did) for did in dataset_ids},
            "parsing_func": {did: mdc._get_dataset_func_by_id(did) for did in dataset_ids},
            "file_path": {fid: mdc._get_file_path_by_id(fid) for fid in file_ids},
            "total_length": total_length,
        }

    @staticmethod
    def _invert_result(index: Index) -> InvertedIndex:
        """
        Returns an InvertedIndex that points from files to an ordered dictionary
        of ranges (from portion) annotated with properties:
            {
                "dataset_id": {
                    "file_id": {
                        portion.Interval: {
                            feature_1_name: [feature_1_value_0, ...],
                            ...
                            feature_n_name: [feature_n_value_0, ...],
                        },
                        ...
                    },
                    ...
                },
                ...
            }

        Args:
            index: an IndexType object that will be inverted.

        Returns:
            An InvertedIndex
        """
        raw_index = index.get_full_dict_index(copy=False)
        inverted_dictionary: InvertedIndex = create_inverted_index_interval_dict()

        for property_name, property_values in raw_index.items():  # pylint: disable=too-many-nested-blocks
            for property_value, datasets in property_values.items():
                for dataset_id, files in datasets.items():
                    for file_id, ranges in files.items():
                        interval_dict = inverted_dictionary[dataset_id][file_id]
                        for row_range in ranges:
                            range_interval = portion.closedopen(row_range[0], row_range[1])
                            intersections = interval_dict[range_interval]
                            interval_dict[range_interval] = {property_name: [property_value]}
                            for intersection_range, intersection_properties in intersections.items():
                                interval_dict[intersection_range] = merge_property_dicts(
                                    interval_dict[intersection_range].values()[0], intersection_properties
                                )

        return inverted_dictionary

    @staticmethod
    def _create_chunker_index(inverted_index: InvertedIndex) -> ChunkerIndex:
        """
        Create a ChunkerIndex object from an InvertedIndex object. A ChunkerIndex has the following structure:
        {
            "prop_0_name:prop_0_value;prop_1_name:prop_1_value...": {
                dataset_0_id: {
                    file_0_id: [
                        [lo_bound_0, hi_bound_0],
                        ...
                        [lo_bound_n, hi_bound_n],
                    ],
                    ...
                },
                ...
            },
            ...
        }

        The ChunkerIndex object is useful for creating mixture chunks. It is guaranteed that all generated intervals
        are disjoint, and only represent one possible combination of properties and their values.

        Args:
            inverted_index: an InvertedIndex object.

        Returns: a ChunkerIndex object.

        """
        chunker_index: ChunkerIndex = create_chunker_index()

        for document_id, document_entries in inverted_index.items():
            for file_id, file_entries in document_entries.items():
                for intervals, interval_properties in file_entries.items():
                    # Intervals can be a simplified interval (e.g. '[-7,-2) | [11,15)') so we need a for loop
                    for interval in intervals:
                        # Create a key that identifies the properties and values covered in this interval
                        property_names = list(interval_properties.keys())
                        property_values = [interval_properties[property_name] for property_name in property_names]
                        hashable_key = generate_hashable_search_key(property_names, property_values)

                        # Add the interval to the chunk index based on the generated key
                        chunker_index[hashable_key][document_id][file_id].append([interval.lower, interval.upper])

        return chunker_index

    @staticmethod
    def _generate_per_mixture_component_chunks(
        chunker_index: ChunkerIndex, component_key: str
    ) -> Generator[ChunkerIndexDatasetEntries, int, None]:
        """
        This method computes the partial chunks for each component of a mixture. A component here is considered one
        of the chunk's fundamental property value combinations (e.g. 25% of a chunk is Medicine in English). The method
        identifies the target intervals using the passed component_key parameter (for the aforementioned example,
        this would be language:english;topic:medicine). The cardinality of a partial chunk is given by the
        cardinality of the chunk multiplied with the fraction of this property combination.

        This method is a coroutine that accepts an integer indicating the size of this component in a chunk as input.

        Args:
            chunker_index: The chunking index
            component_key: chunking index key

        Returns:
            Yields component chunks. The list has the following format:
            [
                {
                    dataset_0_id: {
                        file_0_id: [
                            [low_bound_0, high_bound_0],
                            ...
                        },
                        ...
                    },
                    ...
                },
                ...
            ]

            Each chunk has the same property combination. In the given example, all dictionaries in the list contain
            ranges that identify component_cardinality rows with the property combination specified by component_key.
        """
        target_ranges = chunker_index[component_key]

        component_cardinality = yield
        current_cardinality = 0

        # dataset_id -> file_id -> list[intervals]
        current_partition: dict[Any, dict[Any, list[tuple[int, int]]]] = defaultdict(lambda: defaultdict(list))

        for dataset_id, document_entries in target_ranges.items():
            for file_id, ranges in document_entries.items():
                for base_range in ranges:
                    current_range = (base_range[0], base_range[1])
                    continue_processing = current_range[1] > current_range[0]
                    while continue_processing:
                        range_cardinality = current_range[1] - current_range[0]
                        if current_cardinality + range_cardinality < component_cardinality:
                            # This is the case when the remaining part of the range is smaller than the
                            # current_partition. We have now completed processing the original range, and can move on
                            # to the next which is given by the innermost for loop (i.e. the one looping over 'ranges').
                            current_partition[dataset_id][file_id].append(current_range)
                            current_cardinality += range_cardinality
                            continue_processing = False
                        else:
                            # This is the case where the current range is greater than the size of a chunk. We take as
                            # much as needed from the current range to add to create the chunk (which is now fully
                            # occupied by this range), create a new chunk, and split the current range such that we
                            # do not consider the range added to the previous chunk.
                            diff = current_cardinality + range_cardinality - component_cardinality
                            current_partition[dataset_id][file_id].append((current_range[0], current_range[1] - diff))
                            component_cardinality = yield defaultdict_to_dict(current_partition)

                            # Prepare the rest of the range and new component
                            current_range = (current_range[1] - diff, current_range[1])
                            current_partition = defaultdict(lambda: defaultdict(list))
                            current_cardinality = 0

                            # Stop if range has been exhausted perfectly
                            continue_processing = current_range[1] > current_range[0]

        if current_cardinality > 0:
            # Normally we would want to record the component cardinality here as well, but since this is the last
            # generated chunk, it does not make sense to capture it as there is no other data left
            yield defaultdict_to_dict(current_partition)

    def update_mixture(self, mixture: Mixture) -> None:
        """
        Updates the mixture to be used for future chunks

        Args:
            mixture: the new mixture object
        """
        with self._lock:
            self._mixture = mixture

    def _chunk_generator(self) -> Generator[ResultChunk, tuple[Mixture, int], None]:
        """
        Implements the chunking logic. This method yields chunks relative to  a mixture object.

        This method is a coroutine that accepts a mixture object that dictates the size of each chunk and potentially
        the mixture itself. The coroutine also accepts a target index specifying which chunk should be yielded next.
        This latter parameter is useful when chunking in a multiprocessed environment and at most once visitation
        guarantees are required.
        """
        # Variables for an arbitrary mixture
        current_chunk_index = 0
        chunker_index_keys_idx = 0
        chunker_index_keys = list(self._chunker_index.keys())

        # Create coroutines for component iterators and advance them to the first yield
        component_iterators = {
            key: self._generate_per_mixture_component_chunks(self._chunker_index, key)
            for key in self._chunker_index.keys()
        }
        for _, component_iterator in component_iterators.items():
            try:
                next(component_iterator)
            except StopIteration:
                return

        base_mixture, target_chunk_index = yield
        while True:
            # Get the mixture from the caller as it might have changed
            mixture = base_mixture.mixture_in_rows()

            if mixture:
                # Try to fetch a chunk part from each of the components. Here one of two things will happen:
                #   1. All the chunk's components can yield --> we will be able to build a chunk, or
                #   2. At least one of the chunk's components cannot yield --> StopIteration will be implicitly raised
                #      and the coroutine will pass the exception upstream to __next__
                try:
                    chunk = {key: component_iterators[key].send(mixture[key]) for key in mixture.keys()}
                except StopIteration:
                    return
                if current_chunk_index == target_chunk_index:
                    base_mixture, target_chunk_index = yield ResultChunk(
                        chunk, self.dataset_type, self.file_path, self.parsing_func, mixture
                    )
            else:
                chunk = None
                while chunker_index_keys_idx < len(chunker_index_keys) and chunk is None:
                    key = chunker_index_keys[chunker_index_keys_idx]
                    try:
                        chunk = component_iterators[key].send(base_mixture.chunk_size)
                    except StopIteration:
                        # The current key is exhausted; will need to produce chunks from the next available key
                        chunker_index_keys_idx += 1

                if chunk is None:
                    # There were no more available chunks; we mark the end of this query result with StopIteration
                    return

                # Chunk has been successfully generated
                if current_chunk_index == target_chunk_index:
                    chunk = {chunker_index_keys[chunker_index_keys_idx]: chunk}
                    base_mixture, target_chunk_index = yield ResultChunk(
                        chunk, self.dataset_type, self.file_path, self.parsing_func, mixture
                    )
            current_chunk_index += 1

    @property
    def chunk_size(self) -> int:
        return self._mixture.chunk_size

    @property
    def dataset_type(self) -> dict[int, Type[Dataset]]:
        return self._meta["dataset_type"]

    @property
    def file_path(self) -> dict[int, str]:
        return self._meta["file_path"]

    @property
    def parsing_func(self) -> dict[int, Callable[[str], str]]:
        return self._meta["parsing_func"]

    def __iter__(self) -> "QueryResult":
        return self

    def __next__(self) -> ResultChunk:
        """Iterate over the results of the query."""
        with self._index.get_lock():
            chunk_target_index = self._index.get_obj().value
            self._index.get_obj().value += 1

        with self._lock:
            #  The generator is created lazily since the QueryResult object might be pickled
            # (and the generator was deleted from the state)
            if self._generator is None:
                self._generator = self._chunk_generator()
                next(self._generator)

                assert (
                    self._num_returns_gen == 0
                ), f"Generator was not reset properly. Got {self._num_returns_gen} returns."

            self._num_returns_gen += 1
            return self._generator.send((self._mixture, chunk_target_index))

    def __getstate__(self) -> dict:
        state = self.__dict__.copy()
<<<<<<< HEAD
        meta_pickled = dill.dumps(state["_meta"])
        del state["_meta"]
=======

        # Remove the generator since it is not pickable (and will be recreated on __next__)
        del state["_generator"]

        #  The following attributes are pickled using dill since they are not pickable by
        # the default pickler (used by torch)
        dill_pickled_attributes = {}
        for attrib in ["_meta", "_chunker_index", "_inverted_index"]:
            attrib_pickled = dill.dumps(state[attrib])
            del state[attrib]
            dill_pickled_attributes[attrib] = attrib_pickled
>>>>>>> aeec6e56

        # Return a dictionary with the pickled attribute and other picklable attributes
        return {"other": state, "dilled": dill_pickled_attributes}

    def __setstate__(self, state: dict) -> None:
        self.__dict__ = state["other"]
        self._generator = None
        for attrib, attrib_pickled in state["dilled"].items():
            setattr(self, attrib, dill.loads(attrib_pickled))<|MERGE_RESOLUTION|>--- conflicted
+++ resolved
@@ -45,15 +45,9 @@
         self._lock = mp.Lock()
         self._index = mp.Value("i", 0)
 
-<<<<<<< HEAD
-        # Prime the generator
-        self._generator: Generator[ResultChunk, tuple[Mixture, int], None] = self._chunk_generator()
-        next(self._generator)
-=======
         #  The generator will be created lazily when calling __next__
-        self._generator: Generator[ChunkerIndex, tuple[Mixture, int], None] | None = None
+        self._generator: Generator[ResultChunk, tuple[Mixture, int], None] | None = None
         self._num_returns_gen = 0
->>>>>>> aeec6e56
 
     def _parse_meta(self, mdc: MixteraDataCollection) -> dict:
         dataset_ids = set()
@@ -361,10 +355,6 @@
 
     def __getstate__(self) -> dict:
         state = self.__dict__.copy()
-<<<<<<< HEAD
-        meta_pickled = dill.dumps(state["_meta"])
-        del state["_meta"]
-=======
 
         # Remove the generator since it is not pickable (and will be recreated on __next__)
         del state["_generator"]
@@ -376,7 +366,6 @@
             attrib_pickled = dill.dumps(state[attrib])
             del state[attrib]
             dill_pickled_attributes[attrib] = attrib_pickled
->>>>>>> aeec6e56
 
         # Return a dictionary with the pickled attribute and other picklable attributes
         return {"other": state, "dilled": dill_pickled_attributes}
