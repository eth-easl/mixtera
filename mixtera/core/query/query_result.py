--- conflicted
+++ resolved
@@ -1,15 +1,5 @@
 import multiprocessing as mp
 from collections import defaultdict
-<<<<<<< HEAD
-from typing import Any, Callable, Optional, Type
-
-import dill
-import portion
-from loguru import logger
-from mixtera.core.datacollection import MixteraDataCollection
-from mixtera.core.datacollection.datasets import Dataset
-from mixtera.core.datacollection.index import ChunkerIndex, ChunkerIndexDatasetEntries, Index, IndexType, InvertedIndex
-=======
 from typing import Any, Callable, Generator, Type
 
 import dill
@@ -17,7 +7,6 @@
 from mixtera.core.datacollection import MixteraDataCollection
 from mixtera.core.datacollection.datasets import Dataset
 from mixtera.core.datacollection.index import ChunkerIndex, ChunkerIndexDatasetEntries, Index, InvertedIndex
->>>>>>> a0164f60
 from mixtera.core.datacollection.index.index_collection import create_chunker_index, create_inverted_index_interval_dict
 from mixtera.utils.utils import defaultdict_to_dict, generate_hashable_search_key, merge_property_dicts
 
@@ -33,57 +22,21 @@
     dataset/file ids to their respective types, paths and parsing functions.
     """
 
-<<<<<<< HEAD
-    def __init__(
-        self,
-        mdc: MixteraDataCollection,
-        results: Index,
-        chunk_size: Optional[int] = 1,
-        mixture: Optional[Mixture] = None,
-    ) -> None:
-=======
     def __init__(self, mdc: MixteraDataCollection, results: Index, mixture: Mixture) -> None:
->>>>>>> a0164f60
         """
         Args:
             mdc (LocalDataCollection): The LocalDataCollection object.
             results (IndexType): The results of the query.
-<<<<<<< HEAD
-            chunk_size (int): The chunk size of the results. This parameter is mutually exclusive with
-                the mixture parameter.
-            mixture: A mixture object defining the mixture to be reflected in the chunks. This parameter is mutually
-                exclusive with the chunk_size parameter.
-        """
-        if mixture is not None and chunk_size is not None:
-            raise AttributeError(
-                "Both mixture and chunk_size are specified! Only one of these parameter can be specified!"
-            )
-        if mixture is None and chunk_size is None:
-            raise AttributeError(
-                "Neither mixture nor chunk_size are specified! One of these parameters needs to be specified!"
-            )
-
-        self._chunk_size = chunk_size
-        self._mixture = mixture
-
-=======
             mixture: A mixture object defining the mixture to be reflected in the chunks.
         """
         # Prepare structures for iterable chunking
         self._mixture = mixture
->>>>>>> a0164f60
         self.results = results
         self._inverted_index: InvertedIndex = self._invert_result(self.results)
         self._chunker_index: ChunkerIndex = QueryResult._create_chunker_index(self._inverted_index)
 
         # Set up the auxiliary data structures
         self._meta = self._parse_meta(mdc)
-<<<<<<< HEAD
-        self._chunks: list[ChunkerIndexDatasetEntries] = []
-        self.chunking()
-=======
-
->>>>>>> a0164f60
         # A process holding a QueryResult might fork (e.g., for dataloaders).
         # Hence, we need to store the locks etc in shared memory.
 
@@ -124,14 +77,9 @@
                 "dataset_id": {
                     "file_id": {
                         portion.Interval: {
-<<<<<<< HEAD
-                            feature_1_name: [feature_1_value, ...],
-                            ...
-=======
                             feature_1_name: [feature_1_value_0, ...],
                             ...
                             feature_n_name: [feature_n_value_0, ...],
->>>>>>> a0164f60
                         },
                         ...
                     },
@@ -161,7 +109,6 @@
                             for intersection_range, intersection_properties in intersections.items():
                                 interval_dict[intersection_range] = merge_property_dicts(
                                     interval_dict[intersection_range].values()[0], intersection_properties
-<<<<<<< HEAD
                                 )
 
         # TODO(DanGraur): Add option to parallelize: (1) find count of (prop, value, dset, file) tuples (2) divide these
@@ -169,202 +116,6 @@
         #                 dset, file -> list[(range, prop)] data structures (4) count nr of files; divide by proc count
         #                 and disseminate to procs (5) each proc merges the props and intervals per files received.
         #                 (6) merge into a single data structure. This process is a 2-stage map-reduce.
-        return inverted_dictionary
-
-    @staticmethod
-    def _create_chunker_index(inverted_index: InvertedIndex) -> ChunkerIndex:
-        """
-        Create a ChunkerIndex object from an InvertedIndex object. A ChunkerIndex has the following structure:
-        {
-            "prop_0_name:prop_0_value;prop_1_name:prop_1_value...": {
-                dataset_0_id: {
-                    file_0_id: [
-                        [lo_bound_0, hi_bound_0],
-                        ...
-                    ],
-                    ...
-                },
-                ...
-            },
-            ...
-        }
-
-        The ChunkerIndex object is useful for creating mixture chunks.
-
-        Args:
-            inverted_index: an InvertedIndex object.
-
-        Returns: a ChunkerIndex object.
-
-        """
-        chunker_index: ChunkerIndex = create_chunker_index()
-
-        for document_id, document_entries in inverted_index.items():
-            for file_id, file_entries in document_entries.items():
-                for intervals, interval_properties in file_entries.items():
-                    # intervals can be a simplified interval (e.g. '[-7,-2) | [11,15)') so we need a for loop
-                    for interval in intervals:
-                        # Create a key for this interval; only the first value for a property is considered here
-                        property_names = list(interval_properties.keys())
-                        property_values = [interval_properties[property_name] for property_name in property_names]
-                        hashable_key = generate_hashable_search_key(property_names, property_values)
-
-                        # Add the interval to the chunk index
-                        chunker_index[hashable_key][document_id][file_id].append([interval.lower, interval.upper])
-
-        # TODO(DanGraur): Add option to parallelize: (1) count number of files (2) disseminate to procs equally;
-        #                 each proc handles the list reduction and converts to a chunker index (3) chunker indexes are
-        #                 returned and merged by main proc
-        return chunker_index
-
-    @staticmethod
-    def _generate_per_mixture_component_chunks(
-        chunker_index: ChunkerIndex, component_key: str, component_cardinality: int
-    ) -> list[ChunkerIndexDatasetEntries]:
-        """
-        This method per chunks for each component of a mixture (e.g. 25% medicine + english) given a key into
-        the chunking index and the cardinality (in number of instances) for the component
-        (e.g. 25% --> 25 instances).
-
-        Args:
-            chunker_index: The chunking index
-            component_key: chunking index key
-            component_cardinality: number of instances required for the component of the mixture
-
-        Returns:
-            A list of component chunks. The list has the following format:
-            [
-                {
-                    dataset_0_id: {
-                        file_0_id: [
-                            [low_bound_0, high_bound_0],
-                            ...
-                        },
-                        ...
-                    },
-                    ...
-                },
-                ...
-            ]
-        """
-        component_chunks = []
-        target_ranges = chunker_index[component_key]
-
-        current_cardinality = 0
-        current_partition: dict[Any, dict[Any, list[tuple[int, int]]]] = defaultdict(lambda: defaultdict(list))
-
-        for dataset_id, document_entries in target_ranges.items():  # pylint: disable=too-many-nested-blocks
-            for file_id, ranges in document_entries.items():
-                for base_range in ranges:
-                    current_range = (base_range[0], base_range[1])
-                    range_cardinality = current_range[1] - current_range[0]
-                    if current_cardinality + range_cardinality < component_cardinality:
-                        current_partition[dataset_id][file_id].append(current_range)
-                        current_cardinality += range_cardinality
-                    else:
-                        # Add the partial range and the full component
-                        diff = current_cardinality + range_cardinality - component_cardinality
-                        current_partition[dataset_id][file_id].append((current_range[0], current_range[1] - diff))
-                        component_chunks.append(defaultdict_to_dict(current_partition))
-
-                        # Prepare the rest of the range and new component
-                        current_range = (current_range[1] - diff, current_range[1])
-                        current_partition = defaultdict(lambda: defaultdict(list))
-                        current_cardinality = 0
-
-                        # Process the remaining range
-                        continue_processing = current_range[1] > current_range[0]
-                        while continue_processing:
-                            range_cardinality = current_range[1] - current_range[0]
-                            if current_cardinality + range_cardinality < component_cardinality:
-                                current_partition[dataset_id][file_id].append(current_range)
-                                current_cardinality += range_cardinality
-                                continue_processing = False
-                            else:
-                                diff = current_cardinality + range_cardinality - component_cardinality
-                                current_partition[dataset_id][file_id].append(
-                                    (current_range[0], current_range[1] - diff)
-                                )
-                                component_chunks.append(defaultdict_to_dict(current_partition))
-
-                                # Prepare the rest of the range and new component
-                                current_range = (current_range[1] - diff, current_range[1])
-                                current_partition = defaultdict(lambda: defaultdict(list))
-                                current_cardinality = 0
-
-                                # Stop if range has been exhausted perfectly
-                                continue_processing = current_range[1] > current_range[0]
-
-        if current_cardinality > 0:
-            component_chunks.append(defaultdict_to_dict(current_partition))
-
-        return component_chunks
-
-    def _temp_chunker(self) -> list[ChunkerIndex]:
-        """
-        This is a dummy method for implementing chunking added here to not break the unit tests.
-        """
-        inverted_index: InvertedIndex = self._invert_result(self.results)
-        chunker_index: ChunkerIndex = self._create_chunker_index(inverted_index)
-        # TODO(DanGraur): (1) add logic that stores some mixture data structure (2) add logic that can generate chunks
-        #                 (3) add unit test for it (4) [separately of this] add multiprocessing to inverted/chunk index
-
-        mixture = self._mixture.get_mixture()  # type: ignore[union-attr]
-        mixture_keys = mixture.keys()
-        component_chunks = [
-            self._generate_per_mixture_component_chunks(chunker_index, key, mixture[key]) for key in mixture_keys
-        ]
-
-        chunks = []
-        for components in zip(*component_chunks):
-            chunk = {}
-            for component in zip(mixture_keys, components):
-                chunk[component[0]] = component[1]
-            chunks.append(chunk)
-
-        return chunks
-
-    def chunking(self) -> None:
-        """
-        Implements the chunking logic. This method populates the self._chunks variable with chunks fulfilling the
-        requirements specified by the self._mixture object (if it exists). Otherwise, simply produces chunks of given
-        chunk size using any data.
-        """
-        inverted_index: InvertedIndex = self._invert_result(self.results)
-        chunker_index: ChunkerIndex = self._create_chunker_index(inverted_index)
-        # TODO(DanGraur): (1) add logic that stores some mixture data structure (2) add logic that can generate chunks
-        #                 (3) add unit test for it (4) [separately of this] add multiprocessing to inverted/chunk index
-
-        if self._mixture is not None:
-            # If we have a mixture, we use that to generate the chunks
-            mixture = self._mixture.get_mixture()
-            mixture_keys = mixture.keys()
-            component_chunks = [
-                self._generate_per_mixture_component_chunks(chunker_index, key, mixture[key]) for key in mixture_keys
-            ]
-
-            # Chunks will be composed using multiple properties
-            for components in zip(*component_chunks):
-                chunk = {}
-                for component in zip(mixture_keys, components):
-                    chunk[component[0]] = component[1]
-                self._chunks.append(chunk)
-        else:
-            # Each chunk stems from a single property
-            # Aliasing has to be done to avoid formatters complaining of line lengths
-            f_alias = self._generate_per_mixture_component_chunks
-            for key in chunker_index.keys():
-                temp = [{key: x} for x in f_alias(chunker_index, key, self._chunk_size)]  # type: ignore[arg-type]
-                self._chunks.extend(temp)
-
-    @property
-    def chunk_size(self) -> int:
-        if self._mixture is not None:
-            return self._mixture.chunk_size
-        return self._chunk_size  # type: ignore[return-value]
-=======
-                                )
-
         return inverted_dictionary
 
     @staticmethod
@@ -407,9 +158,12 @@
                         property_values = [interval_properties[property_name] for property_name in property_names]
                         hashable_key = generate_hashable_search_key(property_names, property_values)
 
-                        # Add the interval to the chunk index based on the generated key
+                        # Add the interval to the chunk index
                         chunker_index[hashable_key][document_id][file_id].append([interval.lower, interval.upper])
 
+        # TODO(DanGraur): Add option to parallelize: (1) count number of files (2) disseminate to procs equally;
+        #                 each proc handles the list reduction and converts to a chunker index (3) chunker indexes are
+        #                 returned and merged by main proc
         return chunker_index
 
     @staticmethod
@@ -565,7 +319,6 @@
     @property
     def chunk_size(self) -> int:
         return self._mixture.chunk_size
->>>>>>> a0164f60
 
     @property
     def dataset_type(self) -> dict[int, Type[Dataset]]:
