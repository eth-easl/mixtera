from typing import TYPE_CHECKING, Any, Union

<<<<<<< HEAD
from mixtera.core.datacollection.index.index_collection import IndexFactory, IndexTypes
from mixtera.core.query.query_plan import QueryPlan
=======
from mixtera.core.query.query import QueryPlan
>>>>>>> 2e352b66

from ._base import Operator
from .intersect import Intersection

if TYPE_CHECKING:
    from mixtera.core.datacollection.local import LocalDataCollection


valid_operators = ["==", ">", "<", ">=", "<=", "!="]


class Condition:
    def __init__(self, condition_tuple: tuple[str, str, str]):
        self.field = condition_tuple[0]
        self.operator = condition_tuple[1]
        self.value = condition_tuple[2]

    def __str__(self) -> str:
        return f"{self.field} {self.operator} {self.value}"

    def meet(self, x: Any) -> bool:
        if self.operator == "==":
            return x == self.value
        if self.operator == ">":
            return x > self.value
        if self.operator == "<":
            return x < self.value
        if self.operator == ">=":
            return x >= self.value
        if self.operator == "<=":
            return x <= self.value
        if self.operator == "!=":
            return x != self.value
        raise RuntimeError(f"Invalid operator: {self.operator}")


class Select(Operator):
    """Select operator is used to filter data based on a condition.

    Args:
        condition (Union[Condition, Tuple]): The condition to filter the data.
    """

    def __init__(self, condition: Union[Condition, tuple[str, str, str]]) -> None:
        super().__init__()
        if isinstance(condition, Condition):
            self.condition = condition
        elif isinstance(condition, tuple):
            assert len(condition) == 3, "Condition must be a tuple of length 3"
            assert condition[1] in valid_operators, f"Invalid operator: {condition[1]}"
            self.condition = Condition(condition)
        else:
            raise RuntimeError(f"Invalid condition: {condition}, must be a Condition or a tuple of length 3")

    def execute(self, ldc: "LocalDataCollection") -> None:
        assert len(self.children) == 0, f"Select operator must have 0 children, got {len(self.children)}"
        # TODO(#42): In a future PR, we may want to only load the
        # index that meets the condition, instead of loading the entire index
        # and then filter the results.
<<<<<<< HEAD
        # Now there's get_dict_index_by_feature_value, maybe we can extend it
        # to support not only equal, but also >, <, etc.
        if (index := ldc.get_index(self.condition.field)) is None:
=======
        if (index := self.mdc.get_index(self.condition.field)) is None:
>>>>>>> 2e352b66
            self.results = {}
            return
        self.results = index.get_index_by_predicate(self.condition.field, self.condition.meet)

    def __str__(self) -> str:
        return f"select<>({self.condition})"

    def insert(self, query_plan: "QueryPlan") -> Operator:
        """
        The insertion of select operator is slightly different.
        When we insert a select operator into the query plan, we
        ensure the select operator is the leaf node.
        Args:
            query_plan (QueryPlan): The query to insert into the current operator.

        Returns:
            Operator: The new root of the query plan.
        """
        if query_plan.is_empty():
            return self
        # If the query plan is not empty, there is another select.
        # We need to merge the results of those two selects.
        intersection_op = Intersection(query_plan)
        intersection_op.children.append(self)
        return intersection_op<|MERGE_RESOLUTION|>--- conflicted
+++ resolved
@@ -1,11 +1,6 @@
 from typing import TYPE_CHECKING, Any, Union
 
-<<<<<<< HEAD
-from mixtera.core.datacollection.index.index_collection import IndexFactory, IndexTypes
-from mixtera.core.query.query_plan import QueryPlan
-=======
 from mixtera.core.query.query import QueryPlan
->>>>>>> 2e352b66
 
 from ._base import Operator
 from .intersect import Intersection
@@ -65,13 +60,7 @@
         # TODO(#42): In a future PR, we may want to only load the
         # index that meets the condition, instead of loading the entire index
         # and then filter the results.
-<<<<<<< HEAD
-        # Now there's get_dict_index_by_feature_value, maybe we can extend it
-        # to support not only equal, but also >, <, etc.
         if (index := ldc.get_index(self.condition.field)) is None:
-=======
-        if (index := self.mdc.get_index(self.condition.field)) is None:
->>>>>>> 2e352b66
             self.results = {}
             return
         self.results = index.get_index_by_predicate(self.condition.field, self.condition.meet)
