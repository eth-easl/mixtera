--- conflicted
+++ resolved
@@ -57,19 +57,14 @@
         self.add_metadata(sample_id=line_number, redpajama_set_name=redpajama_set_name)
 
 
-<<<<<<< HEAD
 class ImagenetWebDatasetMetadataParser(MetadataParser):
     """
     Metadata parser class for the ImageNet dataset in WebDataset format.
     """
-=======
-class FineWebMetadataParser(MetadataParser):
->>>>>>> 57b485b3
 
     @classmethod
     def get_properties(cls) -> list[MetadataProperty]:
         return [
-<<<<<<< HEAD
             MetadataProperty(
                 name="class_label",
                 dtype="STRING",
@@ -84,7 +79,13 @@
             raise RuntimeError("Property 'class_label' is not nullable and is missing.")
 
         self.add_metadata(sample_id=line_number, class_label=class_label)
-=======
+
+
+class FineWebMetadataParser(MetadataParser):
+
+    @classmethod
+    def get_properties(cls) -> list[MetadataProperty]:
+        return [
             MetadataProperty(name="id", dtype="STRING", multiple=False, nullable=False),
             MetadataProperty(name="dump", dtype="STRING", multiple=False, nullable=False),
             MetadataProperty(name="url", dtype="STRING", multiple=False, nullable=False),
@@ -108,7 +109,6 @@
         }
 
         self.add_metadata(sample_id=line_number, **metadata)
->>>>>>> 57b485b3
 
 
 class MetadataParserFactory:
@@ -119,11 +119,8 @@
         self._registry: dict[str, type[MetadataParser]] = {
             "RED_PAJAMA": RedPajamaMetadataParser,
             "SLIM_PAJAMA": SlimPajamaMetadataParser,
-<<<<<<< HEAD
             "IMAGENET_WEB_DATASET": ImagenetWebDatasetMetadataParser,
-=======
             "FINEWEB": FineWebMetadataParser,
->>>>>>> 57b485b3
         }
 
     def add_parser(self, parser_name: str, parser: type[MetadataParser], overwrite: bool = False) -> bool:
