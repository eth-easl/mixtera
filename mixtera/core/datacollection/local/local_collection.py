import sqlite3
from pathlib import Path
from typing import Callable, Iterable, List, Optional, Type

import dill
from loguru import logger
from mixtera.core.datacollection import MixteraDataCollection, Property, PropertyType
from mixtera.core.datacollection.datasets import Dataset
from mixtera.core.datacollection.index import Index
from mixtera.core.datacollection.index.index_collection import IndexFactory, IndexTypes, InMemoryDictionaryRangeIndex
from mixtera.core.datacollection.index.parser import MetadataParserFactory
from mixtera.core.processing import ExecutionMode
from mixtera.core.processing.property_calculation.executor import PropertyCalculationExecutor
from mixtera.utils.utils import defaultdict_to_dict, numpy_to_native_type


class LocalDataCollection(MixteraDataCollection):

    def __init__(self, directory: Path) -> None:
        if not directory.exists():
            raise RuntimeError(f"Directory {directory} does not exist.")

        self._directory = directory
        self._database_path = self._directory / "mixtera.sqlite"

        self._properties: list[Property] = []
        self._datasets: list[Dataset] = []

        # Index instantiations and parameters
        self._index: Index = IndexFactory.create_index(IndexTypes.IN_MEMORY_DICT_RANGE)
        self._metadata_factory = MetadataParserFactory()

        if not self._database_path.exists():
            self._connection = self._init_database()
        else:
            self._connection = sqlite3.connect(self._database_path)

    def _init_database(self) -> sqlite3.Connection:
        assert hasattr(self, "_database_path")
        assert not self._database_path.exists()
        logger.info("Initializing database.")
        conn = sqlite3.connect(self._database_path)
        cur = conn.cursor()
        cur.execute(
            "CREATE TABLE IF NOT EXISTS datasets"
            " (id INTEGER PRIMARY KEY AUTOINCREMENT NOT NULL, name TEXT NOT NULL UNIQUE,"
            " location TEXT NOT NULL, type INTEGER NOT NULL, parsing_func BLOB NOT NULL);"
        )

        cur.execute(
            "CREATE TABLE IF NOT EXISTS files"
            " (id INTEGER PRIMARY KEY AUTOINCREMENT NOT NULL,"
            " dataset_id INTEGER NOT NULL,"
            " location TEXT NOT NULL,"
            " FOREIGN KEY(dataset_id) REFERENCES datasets(id)"
            " ON DELETE CASCADE);"
        )
        cur.execute(
            "CREATE TABLE IF NOT EXISTS indices"
            " (id INTEGER PRIMARY KEY AUTOINCREMENT NOT NULL,"
            " property_name TEXT NOT NULL,"
            " property_value TEXT NOT NULL,"
            " dataset_id INTEGER NOT NULL,"
            " file_id INTEGER NOT NULL,"
            " line_start INTEGER NOT NULL,"
            " line_end INTEGER NOT NULL);"
        )
        conn.commit()
        logger.info("Database initialized.")

        return conn

    def register_dataset(
        self,
        identifier: str,
        loc: str,
        dtype: Type[Dataset],
        parsing_func: Callable[[str], str],
        metadata_parser_type: str,
    ) -> bool:
        if (dataset_id := self._insert_dataset_into_table(identifier, loc, dtype, parsing_func)) == -1:
            return False

        file: Path
        for file in dtype.iterate_files(loc):
            if (file_id := self._insert_file_into_table(dataset_id, file)) == -1:
                logger.error(f"Error while inserting file {file}")
                return False
            metadata_parser = self._metadata_factory.create_metadata_parser(metadata_parser_type, dataset_id, file_id)
            dtype.build_file_index(file, metadata_parser)
            metadata_parser.finalize()
            self._insert_index_into_table(metadata_parser.get_index())
        return True

    def _insert_dataset_into_table(
        self, identifier: str, loc: str, dtype: Type[Dataset], parsing_func: Callable[[str], str]
    ) -> int:
        if not issubclass(dtype, Dataset):
            logger.error(f"Invalid dataset type: {dtype}")
            return -1

        type_id = dtype.type_id
        if type_id == 0:
            logger.error("Cannot use generic Dataset class as dtype.")
            return -1

        serialized_parsing_func = sqlite3.Binary(dill.dumps(parsing_func))

        try:
            query = "INSERT INTO datasets (name, location, type, parsing_func) VALUES (?, ?, ?, ?);"
            cur = self._connection.cursor()
            cur.execute(query, (identifier, loc, type_id, serialized_parsing_func))
            self._connection.commit()
            inserted_id = cur.lastrowid
        except sqlite3.Error as err:
            logger.error(f"A sqlite error occured during insertion: {err}")
            return -1

        if inserted_id:
            logger.info(f"Successfully registered dataset {identifier} with id {inserted_id}.")
            return inserted_id  # Return the last inserted id

        logger.error(f"Failed to register dataset {identifier}.")
        return -1

    def _insert_file_into_table(self, dataset_id: int, loc: Path) -> int:
        # TODO(create issue): Potentially batch inserts of multiple files if this is too slow.
        query = "INSERT INTO files (dataset_id, location) VALUES (?, ?);"
        cur = self._connection.cursor()
        logger.info(f"Inserting file at {loc} for dataset id = {dataset_id}")
        cur.execute(
            query,
            (
                dataset_id,
                str(loc),
            ),
        )
        self._connection.commit()

        if cur.rowcount == 1:
            assert cur.lastrowid is not None and cur.lastrowid >= 0
            return cur.lastrowid

        logger.error(f"Failed to register file {loc}.")
        return -1

    def _insert_index_into_table(self, index: InMemoryDictionaryRangeIndex, full_or_fail: bool = False) -> int:
        """
        Inserts an `InMemoryDictionaryRangeIndex` into the index table. This
        method bulk-schedules the insertion of each row.

        Args:
            index: the index to be inserted
            full_or_fail: if True, and not all rows are inserted, the method will fail.
                If False, partial insertion in the DB are allowed and are only reported.

        Returns:
            The number of inserted rows. If insertion fails -1 will be returned.
        """
        cur = self._connection.cursor()
        query = "INSERT INTO indices (property_name, property_value, dataset_id, file_id, line_start, line_end) \
            VALUES (?, ?, ?, ?, ?, ?);"

        # Build a large payload to schedule the execution of many SQL statements
        query_payload = []
        raw_index = index.get_full_dict_index()
        for property_name, property_values in raw_index.items():
            for property_value, dataset_ids in property_values.items():
                for dataset_id, file_ids in dataset_ids.items():
                    for file_id, ranges in file_ids.items():
                        for range_values in ranges:
                            query_payload.append(
                                (
                                    property_name,
                                    property_value,
                                    dataset_id,
                                    file_id,
                                    range_values[0],
                                    range_values[1],
                                )
                            )

        # Try to execute statement
        try:
            cur.executemany(query, query_payload)
            self._connection.commit()
        except sqlite3.Error as err:
            logger.error(f"An sqlite error occurred when bulk inserting index: {err}")
            return -1

        # Assert that insertion completed fully or partially
        if cur.rowcount != len(query_payload):
            error_message = f"Failed to insert fully: {cur.rowcount} out of {len(query_payload)} rows inserted!"
            logger.error(error_message)
            if full_or_fail:
                raise AssertionError(error_message)

        return cur.rowcount

    def _insert_partial_index_into_table(self, property_name: str, partial_index: Index) -> int:
        query = "INSERT INTO indices (property_name, property_value, dataset_id, file_id, line_start, line_end) \
            VALUES (?, ?, ?, ?, ?, ?);"
        cur = self._connection.cursor()
        partial_index = defaultdict_to_dict(partial_index)
        partial_index = numpy_to_native_type(partial_index)
        try:
            for prediction in partial_index:
                for dataset_id in partial_index[prediction]:
                    for file_id in partial_index[prediction][dataset_id]:
                        for line_id in partial_index[prediction][dataset_id][file_id]:
                            cur.execute(
                                query,
                                (
                                    property_name,
                                    prediction,
                                    dataset_id,
                                    file_id,
                                    line_id[0],
                                    line_id[1],
                                ),
                            )
            self._connection.commit()

        except sqlite3.Error as err:
            logger.error(f"A sqlite error occured during insertion: {err}")
            return -1
        if cur.rowcount == 1:
            assert cur.lastrowid is not None and cur.lastrowid >= 0
            return cur.lastrowid

        logger.error(f"Failed to register index for property {property_name}.")

        return -1

    def _reformat_index(self, raw_indices: List) -> InMemoryDictionaryRangeIndex:
        # received from database: [(property_name, property_value, dataset_id, file_id, line_ids), ...]
        # converts to: {property_name: {property_value: {dataset_id: {file_id: [line_ids]}}}}
        index = IndexFactory.create_index(IndexTypes.IN_MEMORY_DICT_RANGE)
        for prop_name, prop_val, dataset_id, file_id, line_start, line_end in raw_indices:
            index.append_entry(prop_name, prop_val, dataset_id, file_id, (line_start, line_end))
        return index

    def _read_index_from_database(self, property_name: Optional[str] = None) -> InMemoryDictionaryRangeIndex:
        cur = self._connection.cursor()
        try:
            query = "SELECT property_name, property_value, dataset_id, file_id, line_start, line_end from indices"
            if property_name:
                query += " WHERE property_name = ?;"
                cur.execute(query, (property_name,))
            else:
                query += ";"
                cur.execute(query)
            results = self._reformat_index(cur.fetchall())
        except sqlite3.Error as err:
            logger.error(f"A sqlite error occured during selection: {err}")
            results = IndexFactory.create_index(IndexTypes.IN_MEMORY_DICT_RANGE)
        return results

    def check_dataset_exists(self, identifier: str) -> bool:
        try:
            query = "SELECT COUNT(*) from datasets WHERE name = ?;"
            cur = self._connection.cursor()
            cur.execute(query, (identifier,))
            result = cur.fetchone()[0]
        except sqlite3.Error as err:
            logger.error(f"A sqlite error occured during selection: {err}")
            return False

        assert result <= 1
        return result == 1

    def list_datasets(self) -> List[str]:
        try:
            query = "SELECT name from datasets;"
            cur = self._connection.cursor()
            cur.execute(
                query,
            )
            result = cur.fetchall()
        except sqlite3.Error as err:
            logger.error(f"A sqlite error occured during selection: {err}")
            return []

        return [dataset for (dataset,) in result]

    def remove_dataset(self, identifier: str) -> bool:
        # Need to delete the dataset, and update the index to remove all pointers to files in the dataset
        raise NotImplementedError("Not implemented for LocalCollection")

    def _get_all_files(self) -> list[tuple[int, int, Type[Dataset], str]]:
        try:
            query = "SELECT files.id, files.dataset_id, files.location from files;"
            cur = self._connection.cursor()
            cur.execute(
                query,
            )
            result = cur.fetchall()
        except sqlite3.Error as err:
            logger.error(f"A sqlite error occured during selection: {err}")
            return []

        dataset_ids = set(did for _, did, _ in result)
        id_to_type_map = {did: self._get_dataset_type_by_id(did) for did in dataset_ids}

        return [(fid, did, id_to_type_map[did], loc) for fid, did, loc in result]

    def _get_dataset_func_by_id(self, did: int) -> Callable[[str], str]:
        try:
            query = "SELECT parsing_func from datasets WHERE id = ?;"
            cur = self._connection.cursor()
            cur.execute(query, (did,))
            result = cur.fetchone()
        except sqlite3.Error as err:
            logger.error(f"Error while selecting parsing_func for did {did}")
            raise RuntimeError(f"A sqlite error occured during selection: {err}") from err

        if result is None:
            raise RuntimeError(f"Could not get dataset parsing func by id for did {did}")

        return dill.loads(result[0])

    def _get_dataset_type_by_id(self, did: int) -> Type[Dataset]:
        try:
            query = "SELECT type from datasets WHERE id = ?;"
            cur = self._connection.cursor()
            cur.execute(query, (did,))
            result = cur.fetchone()
        except sqlite3.Error as err:
            logger.error(f"Error while selecting parsing_func for did {did}")
            raise RuntimeError(f"A sqlite error occured during selection: {err}") from err

        if result is None:
            raise RuntimeError(f"Could not get dataset type by id for did {did}")

        result = result[0]

        if not isinstance(result, int):
            raise RuntimeError(f"Dataset type {result} for dataset {did} is not an int")

        return Dataset.from_type_id(result)

    def _get_file_path_by_id(self, fid: int) -> str:
        try:
            query = "SELECT location from files WHERE id = ?;"
            cur = self._connection.cursor()
            cur.execute(query, (fid,))
            result = cur.fetchone()
        except sqlite3.Error as err:
            logger.error(f"Error while selecting location for fid {fid}")
            raise RuntimeError(f"A sqlite error occured during selection: {err}") from err

        if result is None:
            raise RuntimeError(f"Could not get file path by id for file id {fid}")

        return result[0]

    def get_samples_from_ranges(
        self, ranges_per_dataset_and_file: dict[int, dict[int, list[tuple[int, int]]]]
    ) -> Iterable[str]:
        for dataset_id, file_dict in ranges_per_dataset_and_file.items():
            dataset_parsing_func = self._get_dataset_func_by_id(dataset_id)
            filename_dict = {
                self._get_file_path_by_id(file_id): file_ranges for file_id, file_ranges in file_dict.items()
            }
            yield from self._get_dataset_type_by_id(dataset_id).read_ranges_from_files(
                filename_dict, dataset_parsing_func
            )

    def add_property(
        self,
        property_name: str,
        setup_func: Callable,
        calc_func: Callable,
        execution_mode: ExecutionMode,
        property_type: PropertyType,
        min_val: float = 0.0,
        max_val: float = 1,
        num_buckets: int = 10,
        batch_size: int = 1,
        dop: int = 1,
        data_only_on_primary: bool = True,
    ) -> None:
        if len(property_name) <= 0:
            raise RuntimeError(f"Invalid property name: {property_name}")

        if property_type == PropertyType.NUMERICAL and max_val <= min_val:
            raise RuntimeError(f"max_val (= {max_val}) <= min_val (= {min_val})")

        if num_buckets < 2:
            raise RuntimeError(f"num_buckets = {num_buckets} < 2")

        if batch_size < 1:
            raise RuntimeError(f"batch_size = {batch_size} < 1")

        if property_type == PropertyType.CATEGORICAL and (min_val != 0.0 or max_val != 1.0 or num_buckets != 10):
            logger.warning(
                "For categorical properties, min_val/max_val/num_buckets do not have meaning,"
                " but deviate from their default value. Please ensure correct parameters."
            )

        # TODO(#11): support for numerical buckets
        if property_type == PropertyType.NUMERICAL:
            raise NotImplementedError("Numerical properties are not yet implemented")

        files = self._get_all_files()
        logger.info(f"Extending index for {len(files)} files.")

        executor = PropertyCalculationExecutor.from_mode(execution_mode, dop, batch_size, setup_func, calc_func)
        executor.load_data(files, data_only_on_primary)
        new_index = executor.run()
        self._insert_partial_index_into_table(property_name, new_index)

    def get_index(self, property_name: Optional[str] = None) -> Optional[InMemoryDictionaryRangeIndex]:
        if property_name is None:
            logger.warning(
                "No property name provided, returning all indices from database. ",
                "This may be slow, consider providing a property name.",
            )
            self._index = self._read_index_from_database()
            return self._index
        if not self._index.has_feature(property_name):
            # If the property is not in the index, it may be in the database, so we check it there
<<<<<<< HEAD
            # TODO(#43): user may also interested to force refresh the index from database.
            self._index = merge_defaultdicts(self._index, self._read_index_from_database(property_name))
        if property_name not in self._index:
=======
            # TODO(xiaozhe): user may also interested to force refresh the index from database.
            self._index.merge(self._read_index_from_database(property_name))
        if not self._index.has_feature(property_name):
>>>>>>> a90b6360
            logger.warning(f"Property {property_name} not found in index, returning None.")
            return None
        # The type of self._index and the returned value is `InMemoryDictionaryRangeIndex`
        return self._index.get_index_by_features(property_name)<|MERGE_RESOLUTION|>--- conflicted
+++ resolved
@@ -420,15 +420,9 @@
             return self._index
         if not self._index.has_feature(property_name):
             # If the property is not in the index, it may be in the database, so we check it there
-<<<<<<< HEAD
-            # TODO(#43): user may also interested to force refresh the index from database.
-            self._index = merge_defaultdicts(self._index, self._read_index_from_database(property_name))
-        if property_name not in self._index:
-=======
             # TODO(xiaozhe): user may also interested to force refresh the index from database.
             self._index.merge(self._read_index_from_database(property_name))
         if not self._index.has_feature(property_name):
->>>>>>> a90b6360
             logger.warning(f"Property {property_name} not found in index, returning None.")
             return None
         # The type of self._index and the returned value is `InMemoryDictionaryRangeIndex`
