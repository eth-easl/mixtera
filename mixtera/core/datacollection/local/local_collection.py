import sqlite3
from collections import defaultdict
from pathlib import Path
<<<<<<< HEAD
from typing import Any, Callable, Generator, Iterable, List, Type
=======
from typing import Callable, Iterable, List, Optional, Type
>>>>>>> 0c00d848

import dill
from loguru import logger
from mixtera.core.datacollection import IndexType, MixteraDataCollection, Property, PropertyType
from mixtera.core.datacollection.datasets import Dataset
from mixtera.core.processing import ExecutionMode
from mixtera.core.processing.property_calculation.executor import PropertyCalculationExecutor
from mixtera.utils.utils import defaultdict_to_dict, merge_defaultdicts, numpy_to_native_type


class LocalDataCollection(MixteraDataCollection):

    def __init__(self, directory: Path) -> None:
        if not directory.exists():
            raise RuntimeError(f"Directory {directory} does not exist.")

        self._directory = directory
        self._database_path = self._directory / "mixtera.sqlite"

        self._properties: list[Property] = []
        self._datasets: list[Dataset] = []
        # 1st level: Variable 2nd Level: Buckets for that Variable 3rd level: datasets 4th: files -> ranges
        self._index: IndexType = defaultdict(lambda: defaultdict(lambda: defaultdict(lambda: defaultdict(list))))

        if not self._database_path.exists():
            self._connection = self._init_database()
        else:
            self._connection = sqlite3.connect(self._database_path)

    def _init_database(self) -> sqlite3.Connection:
        assert hasattr(self, "_database_path")
        assert not self._database_path.exists()
        logger.info("Initializing database.")
        conn = sqlite3.connect(self._database_path)
        cur = conn.cursor()
        cur.execute(
            "CREATE TABLE IF NOT EXISTS datasets"
            " (id INTEGER PRIMARY KEY AUTOINCREMENT NOT NULL, name TEXT NOT NULL UNIQUE,"
            " location TEXT NOT NULL, type INTEGER NOT NULL, parsing_func BLOB NOT NULL);"
        )

        cur.execute(
            "CREATE TABLE IF NOT EXISTS files"
            " (id INTEGER PRIMARY KEY AUTOINCREMENT NOT NULL,"
            " dataset_id INTEGER NOT NULL,"
            " location TEXT NOT NULL,"
            " FOREIGN KEY(dataset_id) REFERENCES datasets(id)"
            " ON DELETE CASCADE);"
        )
        cur.execute(
            "CREATE TABLE IF NOT EXISTS indices"
            " (id INTEGER PRIMARY KEY AUTOINCREMENT NOT NULL,"
            " property_name TEXT NOT NULL,"
            " property_value TEXT NOT NULL,"
            " dataset_id INTEGER NOT NULL,"
            " file_id INTEGER NOT NULL,"
            " line_start INTEGER NOT NULL,"
            " line_end INTEGER NOT NULL);"
        )
        conn.commit()
        logger.info("Database initialized.")

        return conn

    def register_dataset(
        self, identifier: str, loc: str, dtype: Type[Dataset], parsing_func: Callable[[str], str]
    ) -> bool:
        if (dataset_id := self._insert_dataset_into_table(identifier, loc, dtype, parsing_func)) == -1:
            return False

        file: Path
        for file in dtype.iterate_files(loc):
            if (file_id := self._insert_file_into_table(dataset_id, file)) == -1:
                logger.error(f"Error while inserting file {file}")
                return False
            pre_index = dtype.build_file_index(file, dataset_id, file_id)
            for property_name in pre_index:
                self._insert_index_into_table(property_name, pre_index[property_name])
        return True

    def _insert_dataset_into_table(
        self, identifier: str, loc: str, dtype: Type[Dataset], parsing_func: Callable[[str], str]
    ) -> int:
        if not issubclass(dtype, Dataset):
            logger.error(f"Invalid dataset type: {dtype}")
            return -1

        type_id = dtype.type_id
        if type_id == 0:
            logger.error("Cannot use generic Dataset class as dtype.")
            return -1

        serialized_parsing_func = sqlite3.Binary(dill.dumps(parsing_func))

        try:
            query = "INSERT INTO datasets (name, location, type, parsing_func) VALUES (?, ?, ?, ?);"
            cur = self._connection.cursor()
            cur.execute(query, (identifier, loc, type_id, serialized_parsing_func))
            self._connection.commit()
            inserted_id = cur.lastrowid
        except sqlite3.Error as err:
            logger.error(f"A sqlite error occured during insertion: {err}")
            return -1

        if inserted_id:
            logger.info(f"Successfully registered dataset {identifier} with id {inserted_id}.")
            return inserted_id  # Return the last inserted id

        logger.error(f"Failed to register dataset {identifier}.")
        return -1

    def _insert_file_into_table(self, dataset_id: int, loc: Path) -> int:
        # TODO(create issue): Potentially batch inserts of multiple files if this is too slow.
        query = "INSERT INTO files (dataset_id, location) VALUES (?, ?);"
        cur = self._connection.cursor()
        logger.info(f"Inserting file at {loc} for dataset id = {dataset_id}")
        cur.execute(
            query,
            (
                dataset_id,
                str(loc),
            ),
        )
        self._connection.commit()

        if cur.rowcount == 1:
            assert cur.lastrowid is not None and cur.lastrowid >= 0
            return cur.lastrowid

        logger.error(f"Failed to register file {loc}.")
        return -1

    def _insert_index_into_table(self, property_name: str, index: IndexType) -> int:
        query = "INSERT INTO indices (property_name, property_value, dataset_id, file_id, line_start, line_end) \
            VALUES (?, ?, ?, ?, ?, ?);"
        cur = self._connection.cursor()
        index = defaultdict_to_dict(index)
        index = numpy_to_native_type(index)
        try:
            for prediction in index:
                for dataset_id in index[prediction]:
                    for file_id in index[prediction][dataset_id]:
                        for line_id in index[prediction][dataset_id][file_id]:
                            cur.execute(
                                query,
                                (
                                    property_name,
                                    prediction,
                                    dataset_id,
                                    file_id,
                                    line_id[0],
                                    line_id[1],
                                ),
                            )
            self._connection.commit()

        except sqlite3.Error as err:
            logger.error(f"A sqlite error occured during insertion: {err}")
            return -1
        if cur.rowcount == 1:
            assert cur.lastrowid is not None and cur.lastrowid >= 0
            return cur.lastrowid

        logger.error(f"Failed to register index for property {property_name}.")

        return -1

    def _reformat_index(self, raw_indices: List) -> IndexType:
        # received from database: [(property_name, property_value, dataset_id, file_id, line_ids), ...]
        # converts to: {property_name: {property_value: {dataset_id: {file_id: [line_ids]}}}}
        index: IndexType = defaultdict(lambda: defaultdict(lambda: defaultdict(lambda: defaultdict(list))))
        for prop_name, prop_val, dataset_id, file_id, line_start, line_end in raw_indices:
            index[prop_name][prop_val][dataset_id][file_id] = [(line_start, line_end)]
        return index

    def _read_index_from_database(self, property_name: Optional[str] = None) -> IndexType:
        cur = self._connection.cursor()
        try:
            query = "SELECT property_name, property_value, dataset_id, file_id, line_start, line_end from indices"
            if property_name:
                query += " WHERE property_name = ?;"
                cur.execute(query, (property_name,))
            else:
                query += ";"
                cur.execute(query)
            results = cur.fetchall()
        except sqlite3.Error as err:
            logger.error(f"A sqlite error occured during selection: {err}")
            results = []
        results = self._reformat_index(results)
        return results

    def check_dataset_exists(self, identifier: str) -> bool:
        try:
            query = "SELECT COUNT(*) from datasets WHERE name = ?;"
            cur = self._connection.cursor()
            cur.execute(query, (identifier,))
            result = cur.fetchone()[0]
        except sqlite3.Error as err:
            logger.error(f"A sqlite error occured during selection: {err}")
            return False

        assert result <= 1
        return result == 1

    def list_datasets(self) -> List[str]:
        try:
            query = "SELECT name from datasets;"
            cur = self._connection.cursor()
            cur.execute(
                query,
            )
            result = cur.fetchall()
        except sqlite3.Error as err:
            logger.error(f"A sqlite error occured during selection: {err}")
            return []

        return [dataset for (dataset,) in result]

    def remove_dataset(self, identifier: str) -> bool:
        # Need to delete the dataset, and update the index to remove all pointers to files in the dataset
        raise NotImplementedError("Not implemented for LocalCollection")

    def _get_all_files(self) -> list[tuple[int, int, Type[Dataset], str]]:
        try:
            query = "SELECT files.id, files.dataset_id, files.location from files;"
            cur = self._connection.cursor()
            cur.execute(
                query,
            )
            result = cur.fetchall()
        except sqlite3.Error as err:
            logger.error(f"A sqlite error occured during selection: {err}")
            return []

        dataset_ids = set(did for _, did, _ in result)
        id_to_type_map = {did: self._get_dataset_type_by_id(did) for did in dataset_ids}

        return [(fid, did, id_to_type_map[did], loc) for fid, did, loc in result]

    def _get_dataset_func_by_id(self, did: int) -> Callable[[str], str]:
        try:
            query = "SELECT parsing_func from datasets WHERE id = ?;"
            cur = self._connection.cursor()
            cur.execute(query, (did,))
            result = cur.fetchone()
        except sqlite3.Error as err:
            logger.error(f"Error while selecting parsing_func for did {did}")
            raise RuntimeError(f"A sqlite error occured during selection: {err}") from err

        if result is None:
            raise RuntimeError(f"Could not get dataset parsing func by id for did {did}")

        return dill.loads(result[0])

    def _get_dataset_type_by_id(self, did: int) -> Type[Dataset]:
        try:
            query = "SELECT type from datasets WHERE id = ?;"
            cur = self._connection.cursor()
            cur.execute(query, (did,))
            result = cur.fetchone()
        except sqlite3.Error as err:
            logger.error(f"Error while selecting parsing_func for did {did}")
            raise RuntimeError(f"A sqlite error occured during selection: {err}") from err

        if result is None:
            raise RuntimeError(f"Could not get dataset type by id for did {did}")

        result = result[0]

        if not isinstance(result, int):
            raise RuntimeError(f"Dataset type {result} for dataset {did} is not an int")

        return Dataset.from_type_id(result)

    def _get_file_path_by_id(self, fid: int) -> str:
        try:
            query = "SELECT location from files WHERE id = ?;"
            cur = self._connection.cursor()
            cur.execute(query, (fid,))
            result = cur.fetchone()
        except sqlite3.Error as err:
            logger.error(f"Error while selecting location for fid {fid}")
            raise RuntimeError(f"A sqlite error occured during selection: {err}") from err

        if result is None:
            raise RuntimeError(f"Could not get file path by id for file id {fid}")

        return result[0]

    def get_samples_from_ranges(
        self, ranges_per_dataset_and_file: dict[int, dict[int, list[tuple[int, int]]]]
    ) -> Iterable[str]:
        for dataset_id, file_dict in ranges_per_dataset_and_file.items():
            dataset_parsing_func = self._get_dataset_func_by_id(dataset_id)
            filename_dict = {
                self._get_file_path_by_id(file_id): file_ranges for file_id, file_ranges in file_dict.items()
            }
            yield from self._get_dataset_type_by_id(dataset_id).read_ranges_from_files(
                filename_dict, dataset_parsing_func
            )

    def add_property(
        self,
        property_name: str,
        setup_func: Callable,
        calc_func: Callable,
        execution_mode: ExecutionMode,
        property_type: PropertyType,
        min_val: float = 0.0,
        max_val: float = 1,
        num_buckets: int = 10,
        batch_size: int = 1,
        dop: int = 1,
        data_only_on_primary: bool = True,
    ) -> None:
        if len(property_name) <= 0:
            raise RuntimeError(f"Invalid property name: {property_name}")

        if property_type == PropertyType.NUMERICAL and max_val <= min_val:
            raise RuntimeError(f"max_val (= {max_val}) <= min_val (= {min_val})")

        if num_buckets < 2:
            raise RuntimeError(f"num_buckets = {num_buckets} < 2")

        if batch_size < 1:
            raise RuntimeError(f"batch_size = {batch_size} < 1")

        if property_type == PropertyType.CATEGORICAL and (min_val != 0.0 or max_val != 1.0 or num_buckets != 10):
            logger.warning(
                "For categorical properties, min_val/max_val/num_buckets do not have meaning,"
                " but deviate from their default value. Please ensure correct parameters."
            )

        # TODO(#11): support for numerical buckets
        if property_type == PropertyType.NUMERICAL:
            raise NotImplementedError("Numerical properties are not yet implemented")

        files = self._get_all_files()
        logger.info(f"Extending index for {len(files)} files.")

        executor = PropertyCalculationExecutor.from_mode(execution_mode, dop, batch_size, setup_func, calc_func)
        executor.load_data(files, data_only_on_primary)
<<<<<<< HEAD
        self._hacky_indx[property_name] = executor.run()

    # TODO(MaxiBoether): Change Query type accordingly
    def register_query(self, query: Any, training_id: str, num_nodes: int, num_workers_per_node: int) -> int:
        raise NotImplementedError()

    def get_query_id(self, training_id: str) -> int:
        raise NotImplementedError()

    def stream_query_results(self, query_id: int, node_id: int, worker_id: int) -> Generator[str, None, None]:
        raise NotImplementedError()
=======
        new_index = executor.run()
        self._insert_index_into_table(property_name, new_index)

    def get_index(self, property_name: Optional[str] = None) -> Optional[IndexType]:
        if property_name is None:
            logger.warning(
                "No property name provided, returning all indices from database. ",
                "This may be slow, consider providing a property name.",
            )
            self._index = self._read_index_from_database()
            return self._index
        if property_name not in self._index:
            # If the property is not in the index, it may be in the database, so we check it there
            # TODO(xiaozhe): user may also interested to force refresh the index from database.
            self._index = merge_defaultdicts(self._index, self._read_index_from_database(property_name))
        if property_name not in self._index:
            logger.warning(f"Property {property_name} not found in index, returning None.")
            return None
        return self._index[property_name]
>>>>>>> 0c00d848
<|MERGE_RESOLUTION|>--- conflicted
+++ resolved
@@ -1,11 +1,7 @@
 import sqlite3
 from collections import defaultdict
 from pathlib import Path
-<<<<<<< HEAD
-from typing import Any, Callable, Generator, Iterable, List, Type
-=======
-from typing import Callable, Iterable, List, Optional, Type
->>>>>>> 0c00d848
+from typing import Any, Callable, Generator, Iterable, List, Optional, Type
 
 import dill
 from loguru import logger
@@ -349,8 +345,8 @@
 
         executor = PropertyCalculationExecutor.from_mode(execution_mode, dop, batch_size, setup_func, calc_func)
         executor.load_data(files, data_only_on_primary)
-<<<<<<< HEAD
-        self._hacky_indx[property_name] = executor.run()
+        new_index = executor.run()
+        self._insert_index_into_table(property_name, new_index)
 
     # TODO(MaxiBoether): Change Query type accordingly
     def register_query(self, query: Any, training_id: str, num_nodes: int, num_workers_per_node: int) -> int:
@@ -361,9 +357,6 @@
 
     def stream_query_results(self, query_id: int, node_id: int, worker_id: int) -> Generator[str, None, None]:
         raise NotImplementedError()
-=======
-        new_index = executor.run()
-        self._insert_index_into_table(property_name, new_index)
 
     def get_index(self, property_name: Optional[str] = None) -> Optional[IndexType]:
         if property_name is None:
@@ -380,5 +373,4 @@
         if property_name not in self._index:
             logger.warning(f"Property {property_name} not found in index, returning None.")
             return None
-        return self._index[property_name]
->>>>>>> 0c00d848
+        return self._index[property_name]