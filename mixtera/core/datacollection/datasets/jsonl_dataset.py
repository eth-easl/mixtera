--- conflicted
+++ resolved
@@ -5,13 +5,10 @@
 
 from loguru import logger
 from mixtera.core.datacollection.datasets import Dataset
-<<<<<<< HEAD
-from mixtera.core.datacollection.index import MetadataParser
+from mixtera.core.datacollection.index.parser import MetadataParser
 from mixtera.core.filesystem import AbstractFilesystem
 from mixtera.server import ServerConnection
-=======
-from mixtera.core.datacollection.index.parser import MetadataParser
->>>>>>> 7b7d56d0
+
 
 
 class JSONLDataset(Dataset):
@@ -30,13 +27,8 @@
         yield from filesys_t.get_all_files_with_ext(loc, "jsonl")
 
     @staticmethod
-<<<<<<< HEAD
-    def build_file_index(loc: Path, filesys_t: Type[AbstractFilesystem], metadata_parser: MetadataParser) -> IndexType:
+    def build_file_index(loc: Path, filesys_t: Type[AbstractFilesystem], metadata_parser: MetadataParser) -> None:
         with filesys_t.open_file(loc) as fd:
-=======
-    def build_file_index(loc: Path, metadata_parser: MetadataParser) -> None:
-        with open(loc, encoding="utf-8") as fd:
->>>>>>> 7b7d56d0
             for line_id, line in enumerate(fd):
                 metadata_parser.parse(line_id, json.loads(line))
 
