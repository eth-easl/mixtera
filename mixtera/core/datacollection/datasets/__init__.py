"""
This submodule contains implementations for different datasets
"""

from .dataset import Dataset  # noqa: F401
from .dataset_type import DatasetType  # noqa: F401
from .jsonl_dataset import JSONLDataset  # noqa: F401
<<<<<<< HEAD
from .web_dataset import WebDataset

__all__ = ["Dataset", "DatasetType", "JSONLDataset", "WebDataset"]
=======
from .parquet_dataset import ParquetDataset  # noqa: F401

__all__ = ["Dataset", "DatasetType", "JSONLDataset", "ParquetDataset"]
>>>>>>> 57b485b3
<|MERGE_RESOLUTION|>--- conflicted
+++ resolved
@@ -5,12 +5,7 @@
 from .dataset import Dataset  # noqa: F401
 from .dataset_type import DatasetType  # noqa: F401
 from .jsonl_dataset import JSONLDataset  # noqa: F401
-<<<<<<< HEAD
 from .web_dataset import WebDataset
-
-__all__ = ["Dataset", "DatasetType", "JSONLDataset", "WebDataset"]
-=======
 from .parquet_dataset import ParquetDataset  # noqa: F401
 
-__all__ = ["Dataset", "DatasetType", "JSONLDataset", "ParquetDataset"]
->>>>>>> 57b485b3
+__all__ = ["Dataset", "DatasetType", "JSONLDataset", "ParquetDataset", "WebDataset"]