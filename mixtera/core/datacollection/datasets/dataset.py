--- conflicted
+++ resolved
@@ -28,19 +28,16 @@
                 from mixtera.core.datacollection.datasets import JSONLDataset  # pylint: disable=import-outside-toplevel
 
                 return JSONLDataset
-<<<<<<< HEAD
             if dataset_type == DatasetType.WEB_DATASET:
                 from mixtera.core.datacollection.datasets import WebDataset  # pylint: disable=import-outside-toplevel
 
                 return WebDataset
-=======
             if dataset_type == DatasetType.PARQUET_DATASET:
                 from mixtera.core.datacollection.datasets import (  # pylint: disable=import-outside-toplevel
                     ParquetDataset,
                 )
 
                 return ParquetDataset
->>>>>>> 57b485b3
             if dataset_type == DatasetType.GENERIC_DATASET:
                 return Dataset
 
