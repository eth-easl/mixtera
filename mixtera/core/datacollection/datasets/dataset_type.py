--- conflicted
+++ resolved
@@ -5,8 +5,5 @@
     GENERIC_DATASET = 0
     JSONL_DATASET = auto()
     CROISSANT_DATASET = auto()
-<<<<<<< HEAD
     WEB_DATASET = auto()
-=======
-    PARQUET_DATASET = auto()
->>>>>>> 57b485b3
+    PARQUET_DATASET = auto()