from abc import ABC, abstractmethod
from pathlib import Path
<<<<<<< HEAD
from typing import TYPE_CHECKING, Callable, Iterable, List, Type
=======
from typing import TYPE_CHECKING, Callable, List, Optional, Type
>>>>>>> e9e0ce6a

from mixtera.core.datacollection.datasets import Dataset
from mixtera.core.processing import ExecutionMode

if TYPE_CHECKING:
    from mixtera.core.datacollection import IndexType, PropertyType
    from mixtera.core.datacollection.local import LocalDataCollection
    from mixtera.core.datacollection.remote import RemoteDataCollection


class MixteraDataCollection(ABC):

    @staticmethod
    def from_directory(directory: Path | str) -> "LocalDataCollection":
        """
        Instantiates a LocalCollection from a directory.
        In this directory, Mixtera might create arbitrary files to manage metadata (e.g., a sqlite database).
        Information is persisted across instantiations in this database.
        New datasets can be added using the `register_dataset` function.

        Args:
            directory (Path): The directory where Mixtera stores its metadata files

        Returns:
            A LocalDataCollection instance.
        """
        # Local import to avoid circular dependency
        from mixtera.core.datacollection.local import LocalDataCollection  # pylint: disable=import-outside-toplevel

        if isinstance(directory, str):
            dir_path = Path(directory)
        else:
            dir_path = directory

        if dir_path.exists():
            return LocalDataCollection(dir_path)

        raise RuntimeError(f"Directory {dir_path} does not exist.")

    @staticmethod
    def from_remote(endpoint: str) -> "RemoteDataCollection":
        raise NotImplementedError("Remote datasets are not yet supported.")

    @abstractmethod
    def register_dataset(
        self, identifier: str, loc: str, dtype: Type[Dataset], parsing_func: Callable[[str], str]
    ) -> bool:
        """
        This method registers a dataset in the MixteraDataCollection.

        Args:
            identifier (str): The dataset identifier.
            loc (str): The location where the dataset is stored.
                       For example, a path to a directory of jsonl files.
            dtype (DatasetTypes): The type of the dataset.
            parsing_func (Callable[[str], str]): A function that given one "base unit"
                of a file in the data set extracts the actual sample. The meaning depends
                on the dataset type at hand. For example, for the JSONLDataset, every line
                is processed with this function and it can be used to extract the actual
                payload out of the metadata.

        Returns:
            Boolean indicating success.
        """

        raise NotImplementedError()

    @abstractmethod
    def check_dataset_exists(self, identifier: str) -> bool:
        """
        Checks whether a dataset exists in the MixteraDataCollection

        Args:
            identifier (str): The identifier of the dataset

        Returns:
            Boolean indicating whtether the dataset exists.
        """

        raise NotImplementedError()

    @abstractmethod
    def list_datasets(self) -> List[str]:
        """
        Lists all datasets that are part of the MixteraDataCollection

        Args:
            identifier (str): The identifier of the (sub)dataset

        Returns:
            List of dataset identifiers.
        """

        raise NotImplementedError()

    @abstractmethod
    def remove_dataset(self, identifier: str) -> bool:
        """
        Removes a dataset from the MixteraDataCollection

        Args:
            identifier (str): The identifier of the dataset

        Returns:
            Boolean indicating success of the operation.
        """

        raise NotImplementedError()

    @abstractmethod
    def get_samples_from_ranges(
        self, ranges_per_dataset_and_file: dict[int, dict[int, list[tuple[int, int]]]]
    ) -> Iterable[str]:
        """
        Given a list of ranges for each file in each datasets, returns an Iterable over the samples.

        Args:
            ranges_per_dataset_and_file (dict[int, dict[int, list[tuple[int, int]]]]): Dict that
                maps each dataset ID to another dict containing file IDs as keys. This dict then
                contains the ranges as values.

        Returns:
            Iterable over the samples.
        """
        raise NotImplementedError()

    @abstractmethod
    def add_property(
        self,
        property_name: str,
        setup_func: Callable,
        calc_func: Callable,
        execution_mode: ExecutionMode,
        property_type: "PropertyType",
        min_val: float = 0.0,
        max_val: float = 1,
        num_buckets: int = 10,
        batch_size: int = 1,
        dop: int = 1,
        data_only_on_primary: bool = True,
    ) -> None:
        """
        This function extends the index with a new property that is calculated per sample in the collection.

        This can, for example, be some classification result (e.g., toxicity score or a language classifier).
        We can then use this new property in subsequent queries to the data.

        Args:
            property_name (str): The name of the new property that is added to the Mixtera index
            setup_func (Callable): Function that performs setup (e.g., load model).
                                   It is passed an instance of a class to put attributes on.
            calc_func (Callable): The function that given a batch of data calculates a numerical or categorical value.
                                  It has access to the class that was prepared by the setup_func.
            execution_mode (ExecutionMode): How to execute the function, i.e., on Ray or locally
            property_type (PropertyType): Whether it is a categorical or numerical property
            min_val (float): Optional value for numerical properties specifying the min value the property can take
            max_val (float): Optional value for numerical properties specifying the max value the property can take
            num_buckets (int): The number of buckets for numeritcal properties
            batch_size (int): Size of one batch passed to one processing instance
            dop (int): Degree of parallelism. How many processing units should be used in parallel.
                       Meaning depends on execution_mode
            data_only_on_primary (bool): If False, the processing units (may be remote machines)
                                         have access to the same paths as the primary.
        """

        raise NotImplementedError()

    @abstractmethod
    def get_index(self, property_name: Optional[str] = None) -> "IndexType":
        """
        This function returns the index of the MixteraDataCollection.

        Args:
            property_name (Optional[str], optional): The name of the property to query.
                If not provided, all properties are returned.
        """
        raise NotImplementedError()<|MERGE_RESOLUTION|>--- conflicted
+++ resolved
@@ -1,10 +1,6 @@
 from abc import ABC, abstractmethod
 from pathlib import Path
-<<<<<<< HEAD
-from typing import TYPE_CHECKING, Callable, Iterable, List, Type
-=======
-from typing import TYPE_CHECKING, Callable, List, Optional, Type
->>>>>>> e9e0ce6a
+from typing import TYPE_CHECKING, Callable, Iterable, List, Optional, Type
 
 from mixtera.core.datacollection.datasets import Dataset
 from mixtera.core.processing import ExecutionMode
