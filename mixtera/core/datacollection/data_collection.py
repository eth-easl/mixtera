from abc import ABC, abstractmethod
from pathlib import Path
<<<<<<< HEAD
from typing import TYPE_CHECKING, Any, Callable, Generator, Iterable, List, Type
=======
from typing import TYPE_CHECKING, Callable, Iterable, List, Optional, Type
>>>>>>> 0c00d848

from mixtera.core.datacollection.datasets import Dataset
from mixtera.core.processing import ExecutionMode

if TYPE_CHECKING:
    from mixtera.core.datacollection import IndexType, PropertyType
    from mixtera.core.datacollection.local import LocalDataCollection
    from mixtera.core.datacollection.remote import RemoteDataCollection


class MixteraDataCollection(ABC):

    @staticmethod
    def from_directory(directory: Path | str) -> "LocalDataCollection":
        """
        Instantiates a LocalCollection from a directory.
        In this directory, Mixtera might create arbitrary files to manage metadata (e.g., a sqlite database).
        Information is persisted across instantiations in this database.
        New datasets can be added using the `register_dataset` function.

        Args:
            directory (Path): The directory where Mixtera stores its metadata files

        Returns:
            A LocalDataCollection instance.
        """
        # Local import to avoid circular dependency
        from mixtera.core.datacollection.local import LocalDataCollection  # pylint: disable=import-outside-toplevel

        if isinstance(directory, str):
            dir_path = Path(directory)
        else:
            dir_path = directory

        if dir_path.exists():
            return LocalDataCollection(dir_path)

        raise RuntimeError(f"Directory {dir_path} does not exist.")

    @staticmethod
    def from_remote(host: str, port: int, prefetch_buffer_size: int) -> "RemoteDataCollection":
        # Local import to avoid circular dependency
        from mixtera.core.datacollection.remote import RemoteDataCollection  # pylint: disable=import-outside-toplevel

        return RemoteDataCollection(host, port, prefetch_buffer_size)

    @abstractmethod
    def register_dataset(
        self, identifier: str, loc: str, dtype: Type[Dataset], parsing_func: Callable[[str], str]
    ) -> bool:
        """
        This method registers a dataset in the MixteraDataCollection.

        Args:
            identifier (str): The dataset identifier.
            loc (str): The location where the dataset is stored.
                       For example, a path to a directory of jsonl files.
            dtype (DatasetTypes): The type of the dataset.
            parsing_func (Callable[[str], str]): A function that given one "base unit"
                of a file in the data set extracts the actual sample. The meaning depends
                on the dataset type at hand. For example, for the JSONLDataset, every line
                is processed with this function and it can be used to extract the actual
                payload out of the metadata.

        Returns:
            Boolean indicating success.
        """

        raise NotImplementedError()

    @abstractmethod
    def check_dataset_exists(self, identifier: str) -> bool:
        """
        Checks whether a dataset exists in the MixteraDataCollection

        Args:
            identifier (str): The identifier of the dataset

        Returns:
            Boolean indicating whtether the dataset exists.
        """

        raise NotImplementedError()

    @abstractmethod
    def list_datasets(self) -> List[str]:
        """
        Lists all datasets that are part of the MixteraDataCollection

        Args:
            identifier (str): The identifier of the (sub)dataset

        Returns:
            List of dataset identifiers.
        """

        raise NotImplementedError()

    @abstractmethod
    def remove_dataset(self, identifier: str) -> bool:
        """
        Removes a dataset from the MixteraDataCollection

        Args:
            identifier (str): The identifier of the dataset

        Returns:
            Boolean indicating success of the operation.
        """

        raise NotImplementedError()

    @abstractmethod
    def get_samples_from_ranges(
        self, ranges_per_dataset_and_file: dict[int, dict[int, list[tuple[int, int]]]]
    ) -> Iterable[str]:
        """
        Given a list of ranges for each file in each datasets, returns an Iterable over the samples.

        Args:
            ranges_per_dataset_and_file (dict[int, dict[int, list[tuple[int, int]]]]): Dict that
                maps each dataset ID to another dict containing file IDs as keys. This dict then
                contains the ranges as values.

        Returns:
            Iterable over the samples.
        """
        raise NotImplementedError()

    @abstractmethod
<<<<<<< HEAD
    # TODO(MaxiBoether): Change Query type accordingly
    def register_query(self, query: Any, training_id: str, num_nodes: int, num_workers_per_node: int) -> int:
        """
        TODO

        Args:
            TODO

        Returns:
            TODO
        """

        raise NotImplementedError()

    @abstractmethod
    def get_query_id(self, training_id: str) -> int:
        """
        TODO

        Args:
            TODO

        Returns:
            TODO
        """

        raise NotImplementedError()

    @abstractmethod
    def stream_query_results(self, query_id: int, node_id: int, worker_id: int) -> Generator[str, None, None]:
        """
        TODO

        Args:
            TODO

        Returns:
            TODO
        """

        raise NotImplementedError()

    @abstractmethod
=======
>>>>>>> 0c00d848
    def add_property(
        self,
        property_name: str,
        setup_func: Callable,
        calc_func: Callable,
        execution_mode: ExecutionMode,
        property_type: "PropertyType",
        min_val: float = 0.0,
        max_val: float = 1,
        num_buckets: int = 10,
        batch_size: int = 1,
        dop: int = 1,
        data_only_on_primary: bool = True,
    ) -> None:
        """
        This function extends the index with a new property that is calculated per sample in the collection.

        This can, for example, be some classification result (e.g., toxicity score or a language classifier).
        We can then use this new property in subsequent queries to the data.

        Args:
            property_name (str): The name of the new property that is added to the Mixtera index
            setup_func (Callable): Function that performs setup (e.g., load model).
                                   It is passed an instance of a class to put attributes on.
            calc_func (Callable): The function that given a batch of data calculates a numerical or categorical value.
                                  It has access to the class that was prepared by the setup_func.
            execution_mode (ExecutionMode): How to execute the function, i.e., on Ray or locally
            property_type (PropertyType): Whether it is a categorical or numerical property
            min_val (float): Optional value for numerical properties specifying the min value the property can take
            max_val (float): Optional value for numerical properties specifying the max value the property can take
            num_buckets (int): The number of buckets for numeritcal properties
            batch_size (int): Size of one batch passed to one processing instance
            dop (int): Degree of parallelism. How many processing units should be used in parallel.
                       Meaning depends on execution_mode
            data_only_on_primary (bool): If False, the processing units (may be remote machines)
                                         have access to the same paths as the primary.
        """

        raise NotImplementedError()

    @abstractmethod
    def get_index(self, property_name: Optional[str] = None) -> "IndexType":
        """
        This function returns the index of the MixteraDataCollection.

        Args:
            property_name (Optional[str], optional): The name of the property to query.
                If not provided, all properties are returned.
        """
        raise NotImplementedError()<|MERGE_RESOLUTION|>--- conflicted
+++ resolved
@@ -1,10 +1,6 @@
 from abc import ABC, abstractmethod
 from pathlib import Path
-<<<<<<< HEAD
-from typing import TYPE_CHECKING, Any, Callable, Generator, Iterable, List, Type
-=======
-from typing import TYPE_CHECKING, Callable, Iterable, List, Optional, Type
->>>>>>> 0c00d848
+from typing import TYPE_CHECKING, Any, Callable, Generator, Iterable, List, Optional, Type
 
 from mixtera.core.datacollection.datasets import Dataset
 from mixtera.core.processing import ExecutionMode
@@ -134,9 +130,8 @@
         """
         raise NotImplementedError()
 
-    @abstractmethod
-<<<<<<< HEAD
     # TODO(MaxiBoether): Change Query type accordingly
+    @abstractmethod
     def register_query(self, query: Any, training_id: str, num_nodes: int, num_workers_per_node: int) -> int:
         """
         TODO
@@ -179,8 +174,6 @@
         raise NotImplementedError()
 
     @abstractmethod
-=======
->>>>>>> 0c00d848
     def add_property(
         self,
         property_name: str,
