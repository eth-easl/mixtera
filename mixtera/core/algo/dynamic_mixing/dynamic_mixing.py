--- conflicted
+++ resolved
@@ -25,13 +25,9 @@
         self.last_received_mixture = -1
         self.next_mixture = 0
 
-<<<<<<< HEAD
     def process_losses(
-        self, losses: np.ndarray, counts: np.ndarray, training_steps: int | None = None
+        self, losses: np.ndarray, counts: np.ndarray, mixture_id: int, training_steps: int | None = None
     ) -> np.ndarray | None:
-=======
-    def process_losses(self, losses: np.ndarray, counts: np.ndarray, mixture_id: int) -> np.ndarray | None:
->>>>>>> aa3599a4
         """
         Receives arrays of losses and counts, accumulates them, and returns the updated mixture if available.
 
