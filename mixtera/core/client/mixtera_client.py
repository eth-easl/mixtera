import multiprocessing as mp
from abc import ABC, abstractmethod
from pathlib import Path
from typing import TYPE_CHECKING, Any, Callable, Generator, Type

from mixtera.core.client.chunk_reader import ChunkReaderFactory, ChunkReaderType
from mixtera.core.datacollection import PropertyType
from mixtera.core.datacollection.datasets import Dataset
from mixtera.core.datacollection.index import ChunkerIndex
from mixtera.core.datacollection.index.parser import MetadataParser
from mixtera.core.processing import ExecutionMode
from mixtera.core.query import Mixture, Query

if TYPE_CHECKING:
    from mixtera.core.client.local import LocalStub
    from mixtera.core.client.server import ServerStub


class MixteraClient(ABC):
    def __new__(cls, *args: Any) -> "MixteraClient":
        """
        Meta-function to dispatch calls to the constructor of MixteraClient to the ServerStub
        or LocalStub.

        If you are facing pylint issues due to instantiation of abstract classes, consider using
        from_directory/from_remote instead.
        """
        if not args and mp.current_process().name != "MainProcess":
            # We are in a spawned child process, so we might be unpickling
            # Allow creation without args to support the unpickling process
            # Leads to runtime errors on macOS/Windows otherwise.
            return object.__new__(cls)

        if len(args) == 1 and isinstance(args[0], tuple):
            args = args[0]

        if len(args) == 1 and isinstance(args[0], (str, Path)):
            from mixtera.core.client.local import LocalStub  # pylint:disable=import-outside-toplevel

            return object.__new__(LocalStub)

        if len(args) == 2 and isinstance(args[0], str) and isinstance(args[1], int):
            from mixtera.core.client.server import ServerStub  # pylint:disable=import-outside-toplevel

            return object.__new__(ServerStub)

        raise ValueError(f"Invalid parameter type(s): {args}. Please use from_directory/from_server functions.")

    @staticmethod
    def from_directory(directory: Path | str) -> "LocalStub":
        """
        Instantiates a LocalStub from a directory.
        In this directory, Mixtera might create arbitrary files to manage metadata (e.g., a sqlite database).
        Information is persisted across instantiations in this database.
        New datasets can be added using the `register_dataset` function.

        Args:
            directory (Path or str): The directory where Mixtera stores its metadata files

        Returns:
            A LocalStub instance.
        """
        # Local import to avoid circular dependency
        from mixtera.core.client.local import LocalStub  # pylint: disable=import-outside-toplevel

        return LocalStub(directory)

    @staticmethod
    def from_remote(host: str, port: int) -> "ServerStub":
        """
        Instantiates a ServerStub from a host address and port.

        Args:
            host (str): The host address of the Mixtera server
            port (int): The port of the Mixtera server

        Returns:
            A RemoteDataCollection instance.
        """

        # Local import to avoid circular dependency
        from mixtera.core.client.server import ServerStub  # pylint: disable=import-outside-toplevel

        return ServerStub(host, port)

    @abstractmethod
    def register_dataset(
        self,
        identifier: str,
        loc: str,
        dtype: Type[Dataset],
        parsing_func: Callable[[str], str],
        metadata_parser_identifier: str,
    ) -> bool:
        """
        This method registers a dataset in Mixtera.

        Args:
            identifier (str): The dataset identifier.
            loc (str): The location where the dataset is stored.
                       For example, a path to a directory of jsonl files.
            dtype (Type[Dataset]): The type of the dataset.
            parsing_func (Callable[[str], str]): A function that given one "base unit"
                of a file in the data set extracts the actual sample. The meaning depends
                on the dataset type at hand. For example, for the JSONLDataset, every line
                is processed with this function and it can be used to extract the actual
                payload out of the metadata.
            metadata_parser_identifier (str): the identifier of the metadata parser
                to be used for indexing. Can be registered using `register_metadata_parser`.

        Returns:
            Boolean indicating success.
        """

        raise NotImplementedError()

    @abstractmethod
    def register_metadata_parser(
        self,
        identifier: str,
        parser: Type[MetadataParser],
    ) -> None:
        """
        This method registers a metadata parser in Mixtera.

        Args:
            identifier (str): The dataset identifier.
            parser (Type[MetadataParser]): The class object of the parser to register.
        """

        raise NotImplementedError()

    @abstractmethod
    def check_dataset_exists(self, identifier: str) -> bool:
        """
        Check whether dataset is registered in Mixtera.

        Args:
            identifier (str): The identifier of the dataset

        Returns:
            Boolean indicating whtether the dataset exists.
        """

        raise NotImplementedError()

    @abstractmethod
    def list_datasets(self) -> list[str]:
        """
        Lists all registered datasets.

        Args:
            identifier (str): The identifier of the (sub)dataset

        Returns:
            List of dataset identifiers.
        """

        raise NotImplementedError()

    @abstractmethod
    def remove_dataset(self, identifier: str) -> bool:
        """
        Removes (unregisters) a dataset from the Mixtera

        Args:
            identifier (str): The identifier of the dataset

        Returns:
            Boolean indicating success of the operation.
        """

        raise NotImplementedError()

    @abstractmethod
    def execute_query(self, query: Query, mixture: Mixture) -> bool:
        """
        Executes the query on the MixteraClient. Afterwards, result can be obtained using `stream_results`.

        Args:
            query (Query): The query to execute.
            mixture: Mixture object

        Returns:
            bool indicating success
        """

        raise NotImplementedError()

    def stream_results(
        self,
        job_id: str,
        tunnel_via_server: bool = False,
        reader_type: ChunkReaderType = ChunkReaderType.NON_PARALLEL,
        **chunk_reader_parameters: Any,
    ) -> Generator[str, None, None]:
        """
        Given a job ID, returns the QueryResult object from which the result chunks can be obtained.
        Args:
            job_id (str): The job ID to get the results for.
            tunnel_via_server (bool): If true, samples are streamed via the Mixtera server. Defaults to False.
            reader_type (ChunkReaderType): The type of the chunk reader
            chunk_reader_parameters (kwargs): Supplementary chunk-reader specific instantiation parameters
        Returns:
            A Generator over string samples.

        Raises:
            RuntimeError if query has not been executed.
        """
        result_metadata = self._get_result_metadata(job_id)
        for result_chunk in self._stream_result_chunks(job_id):
            # TODO(#35): When implementing the new sampling on the ResultChunk,
            # the ResultChunk class should offer an iterator instead.
            yield from self._iterate_result_chunk(
                result_chunk,
                *result_metadata,
                tunnel_via_server=tunnel_via_server,
                reader_type=reader_type,
                **chunk_reader_parameters,
            )

    @abstractmethod
    def _stream_result_chunks(self, job_id: str) -> Generator[ChunkerIndex, None, None]:
        """
        Given a job ID, iterates over the result chunks.

        Args:
            job_id (str): The job ID to get the results for.
        Returns:
            A Generator over result chunks.

        Raises:
            RuntimeError if query has not been executed.
        """
        raise NotImplementedError()

    @abstractmethod
    def _get_result_metadata(
        self, job_id: str
    ) -> tuple[dict[int, Type[Dataset]], dict[int, Callable[[str], str]], dict[int, str]]:
        """
        Given a job ID, get metadata for the query result.

        Args:
            job_id (str): The job ID to get the results for.
        Returns:
            A tuple containing mappings to parse the results (dataset_type_dict, parsing_func_dict, file_path_dict)

        Raises:
            RuntimeError if query has not been executed.
        """
        raise NotImplementedError()

    def _iterate_result_chunk(
        self,
        result_chunk: ChunkerIndex,
        dataset_type_dict: dict[int, Type[Dataset]],
        parsing_func_dict: dict[int, Callable[[str], str]],
        file_path_dict: dict[int, str],
        tunnel_via_server: bool = False,
        reader_type: ChunkReaderType = ChunkReaderType.NON_PARALLEL,
        **chunk_reader_parameters: Any,
    ) -> Generator[str, None, None]:
        """
        Given a result chunk, iterates over the samples.

        Args:
            result_chunk (ChunkerIndex): The result chunk object.
            dataset_type_dict (dict): A mapping from dataset ID to dataset type.
            parsing_func_dict (dict): A mapping from dataset ID to parsing function.
            file_path_dict (dict): A mapping from file ID to file path.
            tunnel_via_server (bool): If true, samples are streamed via the Mixtera server.
            reader_type (ChunkReaderType): The type of the chunk reader
            chunk_reader_parameters (kwargs): Supplementary chunk-reader specific instantiation parameters

        Returns:
            A Generator of samples.
        """
        # TODO(#35): Currently, the result chunks are IndexType,
        # but they should offer their own class with an iterator over samples.
        # This should sample correctly from the chunk. Then, there is no need for this function anymore.

        from mixtera.core.client.server import ServerStub  # pylint: disable=import-outside-toplevel

        server_connection = None
        if tunnel_via_server:
            if isinstance(self, ServerStub):
                server_connection = self._server_connection
            else:
                raise RuntimeError(
                    "Currently, tunneling samples via the server is only supported when using a ServerStub."
                )

<<<<<<< HEAD
        reader = ChunkReaderFactory.create_chunk_reader(
            reader_type,
            result_chunk,
            dataset_type_dict,
            file_path_dict,
            parsing_func_dict,
            server_connection,
            **chunk_reader_parameters,
        )
        yield from reader.iterate_result_chunk()
=======
        for _0, dataset_entries in result_chunk.items():
            for did, file_entries in dataset_entries.items():
                filename_dict = {file_path_dict[file_id]: file_ranges for file_id, file_ranges in file_entries.items()}
                yield from dataset_type_dict[did].read_ranges_from_files(
                    filename_dict, parsing_func_dict[did], server_connection
                )
>>>>>>> a0164f60

    @abstractmethod
    def is_remote(self) -> bool:
        """
        Checks whether the Mixtera client object at hand uses a server or local MDC.

        Returns:
            A bool that is true if connected to a server.
        """
        raise NotImplementedError()

    @abstractmethod
    def add_property(
        self,
        property_name: str,
        setup_func: Callable,
        calc_func: Callable,
        execution_mode: ExecutionMode,
        property_type: "PropertyType",
        min_val: float = 0.0,
        max_val: float = 1,
        num_buckets: int = 10,
        batch_size: int = 1,
        dop: int = 1,
        data_only_on_primary: bool = True,
    ) -> None:
        """
        This function extends the Mixtera index with a new property that is calculated per sample in the collection.

        This can, for example, be some classification result (e.g., toxicity score or a language classifier).
        We can then use this new property in subsequent queries to the data.

        Args:
            property_name (str): The name of the new property that is added to the Mixtera index
            setup_func (Callable): Function that performs setup (e.g., load model).
                                   It is passed an instance of a class to put attributes on.
            calc_func (Callable): The function that given a batch of data calculates a numerical or categorical value.
                                  It has access to the class that was prepared by the setup_func.
            execution_mode (ExecutionMode): How to execute the function, i.e., on Ray or locally
            property_type (PropertyType): Whether it is a categorical or numerical property
            min_val (float): Optional value for numerical properties specifying the min value the property can take
            max_val (float): Optional value for numerical properties specifying the max value the property can take
            num_buckets (int): The number of buckets for numeritcal properties
            batch_size (int): Size of one batch passed to one processing instance
            dop (int): Degree of parallelism. How many processing units should be used in parallel.
                       Meaning depends on execution_mode
            data_only_on_primary (bool): If False, the processing units (may be remote machines)
                                         have access to the same paths as the primary.
        """

        raise NotImplementedError()<|MERGE_RESOLUTION|>--- conflicted
+++ resolved
@@ -291,7 +291,6 @@
                     "Currently, tunneling samples via the server is only supported when using a ServerStub."
                 )
 
-<<<<<<< HEAD
         reader = ChunkReaderFactory.create_chunk_reader(
             reader_type,
             result_chunk,
@@ -302,14 +301,6 @@
             **chunk_reader_parameters,
         )
         yield from reader.iterate_result_chunk()
-=======
-        for _0, dataset_entries in result_chunk.items():
-            for did, file_entries in dataset_entries.items():
-                filename_dict = {file_path_dict[file_id]: file_ranges for file_id, file_ranges in file_entries.items()}
-                yield from dataset_type_dict[did].read_ranges_from_files(
-                    filename_dict, parsing_func_dict[did], server_connection
-                )
->>>>>>> a0164f60
 
     @abstractmethod
     def is_remote(self) -> bool:
