--- conflicted
+++ resolved
@@ -74,19 +74,11 @@
         return True
 
     def send_feedback(self, job_id: str, feedback: ClientFeedback) -> bool:
-<<<<<<< HEAD
-        if not self.server_connection.receive_feedback(job_id, feedback.training_steps):
-            logger.error("Could not send the message to the server!")
-            return False
-
-        logger.info("Send the feedback to the server!")
-=======
         if not self.server_connection.receive_feedback(job_id, feedback):
             logger.error("Could not send the message to the server!")
             return False
 
         logger.info("Sent the feedback to the server!")
->>>>>>> 6c2ef0f2
         return True
 
     def _stream_result_chunks(
