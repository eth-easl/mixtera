import json
import sqlite3
import tempfile
import unittest
from pathlib import Path
from unittest.mock import ANY, MagicMock, patch

from mixtera.core.datacollection import PropertyType
from mixtera.core.datacollection.datasets.jsonl_dataset import JSONLDataset
from mixtera.core.datacollection.index.index_collection import IndexFactory, IndexTypes
from mixtera.core.datacollection.local import LocalDataCollection
from mixtera.core.filesystem import LocalFilesystem
from mixtera.core.processing import ExecutionMode
from mixtera.utils import defaultdict_to_dict


class TestLocalDataCollection(unittest.TestCase):

    def setUp(self):
        self.temp_dir = tempfile.TemporaryDirectory()  # pylint: disable=consider-using-with

    def tearDown(self):
        self.temp_dir.cleanup()

    @patch("sqlite3.connect")
    @patch("mixtera.core.datacollection.local.LocalDataCollection._init_database")
    def test_init_with_non_existing_database(self, mock_init_database: MagicMock, mock_connect: MagicMock):
        mock_connection = MagicMock()
        mock_init_database.return_value = mock_connection
        mock_connect.return_value = mock_connection

        directory = Path(self.temp_dir.name)
        ldc = LocalDataCollection(directory)

        mock_init_database.assert_called_once()
        mock_connect.assert_not_called()
        self.assertEqual(ldc._connection, mock_connection)

    @patch("sqlite3.connect")
    @patch("mixtera.core.datacollection.local.LocalDataCollection._init_database")
    def test_init_with_existing_database(self, mock_init_database: MagicMock, mock_connect: MagicMock):
        mock_connection = MagicMock()
        mock_connect.return_value = mock_connection

        directory = Path(self.temp_dir.name)
        (directory / "mixtera.sqlite").touch()
        self.assertTrue((directory / "mixtera.sqlite").exists())
        ldc = LocalDataCollection(directory)

        mock_connect.assert_called_once_with(directory / "mixtera.sqlite")
        mock_init_database.assert_not_called()
        self.assertEqual(ldc._connection, mock_connection)

    @patch("sqlite3.connect")
    def test_init_database_with_mocked_sqlite(self, mock_connect):
        directory = Path(self.temp_dir.name)
        original_init_database = LocalDataCollection._init_database
        LocalDataCollection._init_database = lambda self: None
        ldc = LocalDataCollection(directory)
        LocalDataCollection._init_database = original_init_database

        mock_connection = MagicMock()
        mock_connect.return_value = mock_connection

        mock_cursor_instance = MagicMock()
        mock_connection.cursor.return_value = mock_cursor_instance

        ldc._database_path = directory / "mixtera.sqlite"

        ldc._init_database()

        mock_connect.assert_called_with(ldc._database_path)
        self.assertEqual(mock_cursor_instance.execute.call_count, 3)
        mock_connection.commit.assert_called_once()

    def test_init_database_without_mocked_sqlite(self):
        directory = Path(self.temp_dir.name)
        original_init_database = LocalDataCollection._init_database
        LocalDataCollection._init_database = lambda self: None
        ldc = LocalDataCollection(directory)
        LocalDataCollection._init_database = original_init_database

        ldc._database_path = directory / "mixtera.sqlite"

        ldc._init_database()

        # Check if the database file exists
        self.assertTrue(ldc._database_path.exists())

        # Connect to the database and check if the tables are created
        conn = sqlite3.connect(ldc._database_path)
        cursor = conn.cursor()

        # Check datasets table
        cursor.execute("SELECT name FROM sqlite_master WHERE type='table' AND name='datasets';")
        self.assertIsNotNone(cursor.fetchone())

        # Check files table
        cursor.execute("SELECT name FROM sqlite_master WHERE type='table' AND name='files';")
        self.assertIsNotNone(cursor.fetchone())

        conn.close()

    @patch("sqlite3.connect")
    @patch("mixtera.core.datacollection.local.LocalDataCollection._insert_dataset_into_table")
    @patch("mixtera.core.datacollection.local.LocalDataCollection._insert_file_into_table")
    def test_register_dataset(self, mock_insert_file_into_table, mock_insert_dataset_into_table, mock_connect):
        dataset_id = 42
        mock_connection = MagicMock()
        mock_connect.return_value = mock_connection
        mock_insert_file_into_table.return_value = 0
        mock_insert_dataset_into_table.return_value = dataset_id

        directory = Path(self.temp_dir.name)
        ldc = LocalDataCollection(directory)

        mocked_dtype = MagicMock()
        mocked_dtype.iterate_files = MagicMock()
        mocked_dtype.iterate_files.return_value = [Path("test1.jsonl"), Path("test2.jsonl")]

        def proc_func(data):
            return f"prefix_{data}"

        self.assertTrue(ldc.register_dataset("test", "loc", mocked_dtype, LocalFilesystem, proc_func, "RED_PAJAMA"))
        mock_insert_dataset_into_table.assert_called_once_with("test", "loc", mocked_dtype, LocalFilesystem, proc_func)
        assert mock_insert_file_into_table.call_count == 2
        mock_insert_file_into_table.assert_any_call(dataset_id, Path("test1.jsonl"))
        mock_insert_file_into_table.assert_any_call(dataset_id, Path("test2.jsonl"))

    def test_register_dataset_with_existing_dataset(self):
        directory = Path(self.temp_dir.name)
        ldc = LocalDataCollection(directory)
        (directory / "loc").touch()

        # First time, the dataset registration should succeed.
        self.assertTrue(
            ldc.register_dataset(
                "test",
                str(directory / "loc"),
                JSONLDataset,
                LocalFilesystem,
                lambda data: f"prefix_{data}",
                "RED_PAJAMA",
            )
        )

        # Second time, the dataset registration should fail (because the dataset already exists).
        self.assertFalse(
            ldc.register_dataset(
                "test",
                str(directory / "loc"),
                JSONLDataset,
                LocalFilesystem,
                lambda data: f"prefix_{data}",
                "RED_PAJAMA",
            )
        )

    def test_register_dataset_with_non_existent_location(self):
        directory = Path(self.temp_dir.name)
        ldc = LocalDataCollection(directory)

        with self.assertRaises(RuntimeError):
            ldc.register_dataset(
                "test",
                "/non/existent/location",
                JSONLDataset,
                LocalFilesystem,
                lambda data: f"prefix_{data}",
                "RED_PAJAMA",
            )

<<<<<<< HEAD
    @patch("mixtera.core.datacollection.local.LocalDataCollection._insert_dataset_into_table")
    @patch("mixtera.core.datacollection.local.LocalDataCollection._insert_file_into_table")
    def test_register_dataset_updates_index(self, mock_insert_file_into_table, mock_insert_dataset_into_table):
        dataset_id = 42
        file_ids = [0, 1]
        mock_insert_file_into_table.side_effect = file_ids
        mock_insert_dataset_into_table.return_value = dataset_id

        directory = Path(self.temp_dir.name)
        ldc = LocalDataCollection(directory)

        mocked_dtype = MagicMock()
        mocked_dtype.iterate_files = MagicMock()
        mocked_dtype.iterate_files.return_value = [Path("test1.jsonl"), Path("test2.jsonl")]

        def get_result_index(file, filesys_t, metadata_parser):
            del file
            del filesys_t
            del metadata_parser
            res = defaultdict(lambda: defaultdict(lambda: defaultdict(lambda: defaultdict(list))))
            for file_id in file_ids:
                res["language"]["English"][dataset_id][file_id] = [(0, 42)]
            return res

        mocked_dtype.build_file_index = MagicMock()
        mocked_dtype.build_file_index.side_effect = get_result_index

        self.assertDictEqual(defaultdict_to_dict(ldc.get_index()), {})
        self.assertTrue(
            ldc.register_dataset(
                "test", "loc", mocked_dtype, LocalFilesystem, lambda data: f"prefix_{data}", "RED_PAJAMA"
            )
        )

        self.assertDictEqual(
            defaultdict_to_dict(ldc.get_index("language")),
            {
                "English": {
                    dataset_id: {
                        0: [(0, 42)],
                        1: [(0, 42)],
                    }
                }
            },
        )

=======
>>>>>>> 7b7d56d0
    def test_register_dataset_e2e_json(self):
        directory = Path(self.temp_dir.name)
        ldc = LocalDataCollection(directory)

        jsonl_file_path1 = directory / "temp1.jsonl"
        with open(jsonl_file_path1, "w", encoding="utf-8") as f:
            json.dump(
                {
                    "text": "",
                    "meta": {
                        "content_hash": "4765aae0af2406ea691fb001ea5a83df",
                        "language": [{"name": "Go", "bytes": "734307"}, {"name": "Makefile", "bytes": "183"}],
                    },
                },
                f,
            )
            f.write("\n")
            json.dump(
                {
                    "text": "",
                    "meta": {
                        "content_hash": "324efbc1ad28fdfe902cd1e51f7e095e",
                        "language": [{"name": "Go", "bytes": "366"}, {"name": "CSS", "bytes": "39144"}],
                    },
                },
                f,
            )

        jsonl_file_path2 = directory / "temp2.jsonl"
        with open(jsonl_file_path2, "w", encoding="utf-8") as f:
            json.dump(
                {
                    "text": "",
                    "meta": {
                        "content_hash": "324efbc1ad28fdfe902cd1e51f7e095e",
                        "language": [{"name": "ApacheConf", "bytes": "366"}, {"name": "CSS", "bytes": "39144"}],
                    },
                },
                f,
            )

        ldc.register_dataset(
            "test_dataset", str(directory), JSONLDataset, LocalFilesystem, lambda data: f"prefix_{data}", "RED_PAJAMA"
        )
        files = ldc._get_all_files()
        file1_id = [file_id for file_id, _, _, path in files if "temp1.jsonl" in path][0]
        file2_id = [file_id for file_id, _, _, path in files if "temp2.jsonl" in path][0]

        expected_index = {
            "language": {
                "Go": {1: {file1_id: [(0, 2)]}},
                "Makefile": {1: {file1_id: [(0, 1)]}},
                "ApacheConf": {1: {file2_id: [(0, 1)]}},
                "CSS": {1: {file1_id: [(1, 2)], file2_id: [(0, 1)]}},
            },
        }

        self.assertEqual(defaultdict_to_dict(ldc.get_index().get_full_dict_index()), expected_index)

    def test_insert_dataset_into_table(self):
        directory = Path(self.temp_dir.name)
        ldc = LocalDataCollection(directory)

        # Inserting a new dataset should return 1 (first dataset)
        self.assertEqual(
            1,
            ldc._insert_dataset_into_table("test", "loc", JSONLDataset, LocalFilesystem, lambda data: f"prefix_{data}"),
        )

        # Inserting an existing dataset should return -1.
        self.assertEqual(
            -1,
            ldc._insert_dataset_into_table("test", "loc", JSONLDataset, LocalFilesystem, lambda data: f"prefix_{data}"),
        )

    def test_insert_file_into_table(self):
        directory = Path(self.temp_dir.name)
        ldc = LocalDataCollection(directory)

        self.assertTrue(ldc._insert_file_into_table(0, "file_path"))

    def test_check_dataset_exists(self):
        directory = Path(self.temp_dir.name)
        ldc = LocalDataCollection(directory)
        (directory / "loc").touch()

        self.assertFalse(ldc.check_dataset_exists("test"))
        self.assertFalse(ldc.check_dataset_exists("test2"))
        self.assertTrue(
            ldc.register_dataset(
                "test",
                str(directory / "loc"),
                JSONLDataset,
                LocalFilesystem,
                lambda data: f"prefix_{data}",
                "RED_PAJAMA",
            )
        )
        self.assertTrue(ldc.check_dataset_exists("test"))
        self.assertFalse(ldc.check_dataset_exists("test2"))
        self.assertTrue(
            ldc.register_dataset(
                "test2",
                str(directory / "loc"),
                JSONLDataset,
                LocalFilesystem,
                lambda data: f"prefix_{data}",
                "RED_PAJAMA",
            )
        )
        self.assertTrue(ldc.check_dataset_exists("test"))
        self.assertTrue(ldc.check_dataset_exists("test2"))

    def test_list_datasets(self):
        directory = Path(self.temp_dir.name)
        ldc = LocalDataCollection(directory)
        (directory / "loc").touch()

        self.assertListEqual([], ldc.list_datasets())
        self.assertTrue(
            ldc.register_dataset(
                "test",
                str(directory / "loc"),
                JSONLDataset,
                LocalFilesystem,
                lambda data: f"prefix_{data}",
                "RED_PAJAMA",
            )
        )
        self.assertListEqual(["test"], ldc.list_datasets())
        self.assertTrue(
            ldc.register_dataset(
                "test2",
                str(directory / "loc"),
                JSONLDataset,
                LocalFilesystem,
                lambda data: f"prefix_{data}",
                "RED_PAJAMA",
            )
        )
        self.assertListEqual(["test", "test2"], ldc.list_datasets())

    def test__get_all_files(self):
        directory = Path(self.temp_dir.name)
        ldc = LocalDataCollection(directory)

        temp_dir = directory / "temp_dir"
        temp_dir.mkdir()
        (temp_dir / "temp1.jsonl").touch()
        (temp_dir / "temp2.jsonl").touch()

        self.assertTrue(
            ldc.register_dataset(
                "test", str(temp_dir), JSONLDataset, LocalFilesystem, lambda data: f"prefix_{data}", "RED_PAJAMA"
            )
        )

        self.assertListEqual(
            sorted([file_path for _, _, _, file_path in ldc._get_all_files()]),
            sorted([str(temp_dir / "temp1.jsonl"), str(temp_dir / "temp2.jsonl")]),
        )

        self.assertSetEqual(set(dtype for _, _, dtype, _ in ldc._get_all_files()), set([JSONLDataset]))

    def test__get_dataset_func_by_id(self):
        directory = Path(self.temp_dir.name)
        ldc = LocalDataCollection(directory)

        did = ldc._insert_dataset_into_table(
            "test_dataset", str(directory), JSONLDataset, LocalFilesystem, lambda data: f"prefix_{data}"
        )
        func = ldc._get_dataset_func_by_id(did)

        self.assertEqual(func("abc"), "prefix_abc")

    def test__get_dataset_type_by_id(self):
        directory = Path(self.temp_dir.name)
        ldc = LocalDataCollection(directory)

        did = ldc._insert_dataset_into_table(
            "test_dataset", str(directory), JSONLDataset, LocalFilesystem, lambda data: f"prefix_{data}"
        )
        dtype = ldc._get_dataset_type_by_id(did)
        self.assertEqual(dtype, JSONLDataset)

    def test__get_file_path_by_id(self):
        directory = Path(self.temp_dir.name)
        ldc = LocalDataCollection(directory)

        temp_dir = directory / "temp_dir"
        temp_dir.mkdir()
        (temp_dir / "temp1.jsonl").touch()

        self.assertTrue(
            ldc.register_dataset(
                "test", str(temp_dir), JSONLDataset, LocalFilesystem, lambda data: f"prefix_{data}", "RED_PAJAMA"
            )
        )

        self.assertEqual(ldc._get_file_path_by_id(1), str(temp_dir / "temp1.jsonl"))

    @patch("mixtera.core.datacollection.local.LocalDataCollection._get_all_files")
    @patch("mixtera.core.processing.property_calculation.PropertyCalculationExecutor.from_mode")
    def test_add_property_with_mocks(
        self,
        mock_from_mode,
        mock_get_all_files,
    ):
        directory = Path(self.temp_dir.name)
        ldc = LocalDataCollection(directory)
        (directory / "loc").touch()

        # Set up the mocks
        mock_get_all_files.return_value = [(0, "ds", "file1"), (1, "ds", "file2")]
        mock_executor = mock_from_mode.return_value
        mock_executor.run.return_value = {"bucket": {"ds": {0: [(0, 1)]}}}

        # Call the method
        ldc.add_property(
            "property_name",
            lambda: None,
            lambda: None,
            ExecutionMode.LOCAL,
            PropertyType.CATEGORICAL,
            min_val=0.0,
            max_val=1.0,
            num_buckets=10,
            batch_size=1,
            dop=1,
            data_only_on_primary=True,
        )

        # Check that the mocks were called as expected
        mock_get_all_files.assert_called_once()
        mock_from_mode.assert_called_once_with(
            ExecutionMode.LOCAL,
            1,
            1,
            ANY,
            ANY,
        )
        mock_executor.load_data.assert_called_once_with([(0, "ds", "file1"), (1, "ds", "file2")], True)
        mock_executor.run.assert_called_once()

        self.assertDictEqual(
            defaultdict_to_dict(ldc.get_index(property_name="property_name").get_full_dict_index()),
            {"property_name": {"bucket": {"ds": {0: [(0, 1)]}}}},
        )

    def test_add_property_end_to_end(self):
        directory = Path(self.temp_dir.name)
        ldc = LocalDataCollection(directory)

        # Create test dataset
        data = [
            {"meta": {"language": [{"name": "Python"}], "publication_date": "2022"}},
            {"meta": {"language": [{"name": "Java"}], "publication_date": "2021"}},
        ]
        dataset_file = directory / "dataset.jsonl"
        with open(dataset_file, "w", encoding="utf-8") as f:
            for item in data:
                f.write(json.dumps(item) + "\n")

        ldc.register_dataset(
            "test_dataset",
            str(dataset_file),
            JSONLDataset,
            LocalFilesystem,
            lambda data: f"prefix_{data}",
            "RED_PAJAMA",
        )
        dataset_id = 1
        # Define setup and calculation functions

        def setup_func(executor):
            executor.prefix = "pref_"

        def calc_func(executor, batch):
            return [executor.prefix + json.loads(sample)["meta"]["publication_date"] for sample in batch["data"]]

        # Add property
        ldc.add_property(
            "test_property",
            setup_func,
            calc_func,
            ExecutionMode.LOCAL,
            PropertyType.CATEGORICAL,
            batch_size=1,
            dop=1,
            data_only_on_primary=True,
        )

        index = ldc.get_index()

        self.assertTrue(index.has_feature("test_property"))
        self.assertEqual(
            defaultdict_to_dict(index.get_dict_index_by_feature("test_property")),
            {"pref_2022": {dataset_id: {1: [(0, 1)]}}, "pref_2021": {dataset_id: {1: [(1, 2)]}}},
        )

    @patch("sqlite3.connect")
    def test_insert_partial_index_into_table(self, mock_connect):
        mock_connection = MagicMock()
        mock_connect.return_value = mock_connection
        mock_cursor = MagicMock()
        mock_connection.cursor.return_value = mock_cursor
        directory = Path(self.temp_dir.name)
        ldc = LocalDataCollection(directory)
        index = {"prediction1": {"dataset1": {"file1": [(1, 2)]}}}
        # Test successful insertion
        mock_cursor.lastrowid = 1
        mock_cursor.rowcount = 1
        result = ldc._insert_partial_index_into_table("property1", index)
        self.assertEqual(result, 1)
        # Test sqlite error during insertion
        mock_cursor.execute.side_effect = sqlite3.Error("Test error")
        result = ldc._insert_partial_index_into_table("property1", index)
        self.assertEqual(result, -1)
        # Test failed insertion (no rows affected)
        mock_cursor.execute.side_effect = None
        mock_cursor.rowcount = 0
        result = ldc._insert_partial_index_into_table("property1", index)
        self.assertEqual(result, -1)

    @patch("sqlite3.connect")
    def test_insert_index_into_table(self, mock_connect):
        mock_connection = MagicMock()
        mock_connect.return_value = mock_connection
        mock_cursor = MagicMock()
        mock_connection.cursor.return_value = mock_cursor
        directory = Path(self.temp_dir.name)
        ldc = LocalDataCollection(directory)

        # 8 rows
        index = IndexFactory.create_index(IndexTypes.IN_MEMORY_DICT_RANGE)
        index._index = {
            "language": {
                "C": {0: {0: [(0, 1), (2, 3), (4, 5), (9, 10)]}},
                "PHP": {0: {0: [(1, 2)]}},
            },
            "publication_date": {"val1": {0: {0: [(0, 1), (2, 6), (9, 11)]}}},
        }

        # Test successful insertion
        mock_cursor.rowcount = 8
        result = ldc._insert_index_into_table(index)
        self.assertEqual(result, 8)

        # Test partial insertion
        mock_cursor.rowcount = 7
        result = ldc._insert_index_into_table(index)
        self.assertEqual(result, 7)

        # Test sqlite error during insertion
        mock_cursor.executemany.side_effect = sqlite3.Error("Test error")
        result = ldc._insert_index_into_table(index)
        self.assertEqual(result, -1)

        # Test hard partial insertion
        mock_cursor.rowcount = 7
        mock_cursor.executemany.side_effect = None
        self.assertRaises(AssertionError, ldc._insert_index_into_table, index, full_or_fail=True)

    def test_reformat_index(self):
        ldc = LocalDataCollection(Path(self.temp_dir.name))

        # Test with empty list
        raw_indices = []
        result = ldc._reformat_index(raw_indices)
        self.assertEqual(result.get_full_dict_index(), {})

        # Test with single item in list
        raw_indices = [("prop1", "val1", 1, 0, 1, 2)]
        result = ldc._reformat_index(raw_indices)
        self.assertEqual(result.get_full_dict_index(), {"prop1": {"val1": {1: {0: [(1, 2)]}}}})

        # Test with multiple items in list
        raw_indices = [
            ("prop1", "val1", 0, 0, 1, 2),
            ("prop1", "val1", 0, 1, 3, 4),
            ("prop1", "val2", 1, 0, 5, 6),
            ("prop2", "val1", 0, 0, 7, 8),
        ]
        expected = {
            "prop1": {"val1": {0: {0: [(1, 2)], 1: [(3, 4)]}}, "val2": {1: {0: [(5, 6)]}}},
            "prop2": {"val1": {0: {0: [(7, 8)]}}},
        }
        result = ldc._reformat_index(raw_indices)
        self.assertEqual(result.get_full_dict_index(), expected)

    @patch("sqlite3.connect")
    def test_read_index_from_database_with_property_name(self, mock_connect: MagicMock):
        mock_connection = MagicMock()
        mock_connect.return_value = mock_connection
        mock_cursor_instance = MagicMock()
        mock_connection.cursor.return_value = mock_cursor_instance
        mock_cursor_instance.fetchall.return_value = [
            ("property_name", "property_value", "dataset_id", "file_id", 1, 2)
        ]
        directory = Path(self.temp_dir.name)
        ldc = LocalDataCollection(directory)
        ldc._connection = mock_connection

        result = ldc._read_index_from_database("property_name")
        self.assertEqual(
            result.get_full_dict_index(), {"property_name": {"property_value": {"dataset_id": {"file_id": [(1, 2)]}}}}
        )
        # test sqlite error
        mock_cursor_instance.execute.side_effect = sqlite3.Error("Test error")
        result = ldc._read_index_from_database("property_name")
        self.assertEqual(result.get_full_dict_index(), {})

    @patch("sqlite3.connect")
    def test_read_index_from_database_without_property_name(self, mock_connect: MagicMock):
        mock_connection = MagicMock()
        mock_connect.return_value = mock_connection
        mock_cursor_instance = MagicMock()
        mock_connection.cursor.return_value = mock_cursor_instance
        mock_cursor_instance.fetchall.return_value = [
            ("property_name", "property_value", "dataset_id", "file_id", 1, 2)
        ]

        directory = Path(self.temp_dir.name)
        ldc = LocalDataCollection(directory)
        ldc._connection = mock_connection

        result = ldc._read_index_from_database()

        self.assertEqual(
            result.get_full_dict_index(), {"property_name": {"property_value": {"dataset_id": {"file_id": [(1, 2)]}}}}
        )

    @patch("mixtera.core.datacollection.local.LocalDataCollection._read_index_from_database")
    def test_get_index(self, mock_read_index_from_database: MagicMock):
        target_index = IndexFactory.create_index(IndexTypes.IN_MEMORY_DICT_LINES)
        target_index._index = {"property1": "value1", "property2": "value2"}

        mock_read_index_from_database.return_value = target_index
        ldc = LocalDataCollection(Path(self.temp_dir.name))
        result = ldc.get_index()
        mock_read_index_from_database.assert_called_once()
        self.assertEqual(result.get_full_dict_index(), {"property1": "value1", "property2": "value2"})
        result = ldc.get_index("property1")
        # here it should still be called once, because the result is already cached
        mock_read_index_from_database.assert_called_once()
        self.assertEqual(result.get_full_dict_index(), {"property1": "value1"})

        # test with non-existing property
        result = ldc.get_index("property3")
        mock_read_index_from_database.assert_called_with("property3")
        self.assertEqual(result, None)<|MERGE_RESOLUTION|>--- conflicted
+++ resolved
@@ -170,55 +170,6 @@
                 "RED_PAJAMA",
             )
 
-<<<<<<< HEAD
-    @patch("mixtera.core.datacollection.local.LocalDataCollection._insert_dataset_into_table")
-    @patch("mixtera.core.datacollection.local.LocalDataCollection._insert_file_into_table")
-    def test_register_dataset_updates_index(self, mock_insert_file_into_table, mock_insert_dataset_into_table):
-        dataset_id = 42
-        file_ids = [0, 1]
-        mock_insert_file_into_table.side_effect = file_ids
-        mock_insert_dataset_into_table.return_value = dataset_id
-
-        directory = Path(self.temp_dir.name)
-        ldc = LocalDataCollection(directory)
-
-        mocked_dtype = MagicMock()
-        mocked_dtype.iterate_files = MagicMock()
-        mocked_dtype.iterate_files.return_value = [Path("test1.jsonl"), Path("test2.jsonl")]
-
-        def get_result_index(file, filesys_t, metadata_parser):
-            del file
-            del filesys_t
-            del metadata_parser
-            res = defaultdict(lambda: defaultdict(lambda: defaultdict(lambda: defaultdict(list))))
-            for file_id in file_ids:
-                res["language"]["English"][dataset_id][file_id] = [(0, 42)]
-            return res
-
-        mocked_dtype.build_file_index = MagicMock()
-        mocked_dtype.build_file_index.side_effect = get_result_index
-
-        self.assertDictEqual(defaultdict_to_dict(ldc.get_index()), {})
-        self.assertTrue(
-            ldc.register_dataset(
-                "test", "loc", mocked_dtype, LocalFilesystem, lambda data: f"prefix_{data}", "RED_PAJAMA"
-            )
-        )
-
-        self.assertDictEqual(
-            defaultdict_to_dict(ldc.get_index("language")),
-            {
-                "English": {
-                    dataset_id: {
-                        0: [(0, 42)],
-                        1: [(0, 42)],
-                    }
-                }
-            },
-        )
-
-=======
->>>>>>> 7b7d56d0
     def test_register_dataset_e2e_json(self):
         directory = Path(self.temp_dir.name)
         ldc = LocalDataCollection(directory)
