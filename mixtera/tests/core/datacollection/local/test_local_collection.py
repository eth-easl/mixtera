import json
import sqlite3
import tempfile
import unittest
from collections import defaultdict
from pathlib import Path
from unittest.mock import ANY, MagicMock, patch

from mixtera.core.datacollection import PropertyType
from mixtera.core.datacollection.datasets.jsonl_dataset import JSONLDataset
from mixtera.core.datacollection.local import LocalDataCollection
from mixtera.core.processing import ExecutionMode
from mixtera.utils import defaultdict_to_dict


class TestLocalDataCollection(unittest.TestCase):

    def setUp(self):
        self.temp_dir = tempfile.TemporaryDirectory()  # pylint: disable=consider-using-with

    def tearDown(self):
        self.temp_dir.cleanup()

    @patch("sqlite3.connect")
    @patch("mixtera.core.datacollection.local.LocalDataCollection._init_database")
    def test_init_with_non_existing_database(self, mock_init_database: MagicMock, mock_connect: MagicMock):
        mock_connection = MagicMock()
        mock_init_database.return_value = mock_connection
        mock_connect.return_value = mock_connection

        directory = Path(self.temp_dir.name)
        ldc = LocalDataCollection(directory)

        mock_init_database.assert_called_once()
        mock_connect.assert_not_called()
        self.assertEqual(ldc._connection, mock_connection)

    @patch("sqlite3.connect")
    @patch("mixtera.core.datacollection.local.LocalDataCollection._init_database")
    def test_init_with_existing_database(self, mock_init_database: MagicMock, mock_connect: MagicMock):
        mock_connection = MagicMock()
        mock_connect.return_value = mock_connection

        directory = Path(self.temp_dir.name)
        (directory / "mixtera.sqlite").touch()
        self.assertTrue((directory / "mixtera.sqlite").exists())
        ldc = LocalDataCollection(directory)

        mock_connect.assert_called_once_with(directory / "mixtera.sqlite")
        mock_init_database.assert_not_called()
        self.assertEqual(ldc._connection, mock_connection)

    @patch("sqlite3.connect")
    def test_init_database_with_mocked_sqlite(self, mock_connect):
        directory = Path(self.temp_dir.name)
        original_init_database = LocalDataCollection._init_database
        LocalDataCollection._init_database = lambda self: None
        ldc = LocalDataCollection(directory)
        LocalDataCollection._init_database = original_init_database

        mock_connection = MagicMock()
        mock_connect.return_value = mock_connection

        mock_cursor_instance = MagicMock()
        mock_connection.cursor.return_value = mock_cursor_instance

        ldc._database_path = directory / "mixtera.sqlite"

        ldc._init_database()

        mock_connect.assert_called_with(ldc._database_path)
        self.assertEqual(mock_cursor_instance.execute.call_count, 3)
        mock_connection.commit.assert_called_once()

    def test_init_database_without_mocked_sqlite(self):
        directory = Path(self.temp_dir.name)
        original_init_database = LocalDataCollection._init_database
        LocalDataCollection._init_database = lambda self: None
        ldc = LocalDataCollection(directory)
        LocalDataCollection._init_database = original_init_database

        ldc._database_path = directory / "mixtera.sqlite"

        ldc._init_database()

        # Check if the database file exists
        self.assertTrue(ldc._database_path.exists())

        # Connect to the database and check if the tables are created
        conn = sqlite3.connect(ldc._database_path)
        cursor = conn.cursor()

        # Check datasets table
        cursor.execute("SELECT name FROM sqlite_master WHERE type='table' AND name='datasets';")
        self.assertIsNotNone(cursor.fetchone())

        # Check files table
        cursor.execute("SELECT name FROM sqlite_master WHERE type='table' AND name='files';")
        self.assertIsNotNone(cursor.fetchone())

        conn.close()

    @patch("sqlite3.connect")
    @patch("mixtera.core.datacollection.local.LocalDataCollection._insert_dataset_into_table")
    @patch("mixtera.core.datacollection.local.LocalDataCollection._insert_file_into_table")
    def test_register_dataset(self, mock_insert_file_into_table, mock_insert_dataset_into_table, mock_connect):
        dataset_id = 42
        mock_connection = MagicMock()
        mock_connect.return_value = mock_connection
        mock_insert_file_into_table.return_value = 0
        mock_insert_dataset_into_table.return_value = dataset_id

        directory = Path(self.temp_dir.name)
        ldc = LocalDataCollection(directory)

        mocked_dtype = MagicMock()
        mocked_dtype.iterate_files = MagicMock()
        mocked_dtype.iterate_files.return_value = [Path("test1.jsonl"), Path("test2.jsonl")]

        def proc_func(data):
            return f"prefix_{data}"

        self.assertTrue(ldc.register_dataset("test", "loc", mocked_dtype, proc_func))
        mock_insert_dataset_into_table.assert_called_once_with("test", "loc", mocked_dtype, proc_func)
        assert mock_insert_file_into_table.call_count == 2
        mock_insert_file_into_table.assert_any_call(dataset_id, Path("test1.jsonl"))
        mock_insert_file_into_table.assert_any_call(dataset_id, Path("test2.jsonl"))

    def test_register_dataset_with_existing_dataset(self):
        directory = Path(self.temp_dir.name)
        ldc = LocalDataCollection(directory)
        (directory / "loc").touch()

        # First time, the dataset registration should succeed.
        self.assertTrue(
            ldc.register_dataset("test", str(directory / "loc"), JSONLDataset, lambda data: f"prefix_{data}")
        )

        # Second time, the dataset registration should fail (because the dataset already exists).
        self.assertFalse(
            ldc.register_dataset("test", str(directory / "loc"), JSONLDataset, lambda data: f"prefix_{data}")
        )

    def test_register_dataset_with_non_existent_location(self):
        directory = Path(self.temp_dir.name)
        ldc = LocalDataCollection(directory)

        with self.assertRaises(RuntimeError):
            ldc.register_dataset("test", "/non/existent/location", JSONLDataset, lambda data: f"prefix_{data}")

    @patch("mixtera.core.datacollection.local.LocalDataCollection._insert_dataset_into_table")
    @patch("mixtera.core.datacollection.local.LocalDataCollection._insert_file_into_table")
    def test_register_dataset_updates_index(self, mock_insert_file_into_table, mock_insert_dataset_into_table):

        dataset_id = 42
        mock_insert_file_into_table.side_effect = [0, 1]
        mock_insert_dataset_into_table.return_value = dataset_id

        directory = Path(self.temp_dir.name)
        ldc = LocalDataCollection(directory)

        mocked_dtype = MagicMock()
        mocked_dtype.iterate_files = MagicMock()
        mocked_dtype.iterate_files.return_value = [Path("test1.jsonl"), Path("test2.jsonl")]

        def get_result_index(file, dataset_id, file_id):
            del file
            res = defaultdict(lambda: defaultdict(lambda: defaultdict(lambda: defaultdict(list))))
            res["language"]["English"][dataset_id][file_id] = [(0, 42)]
            return res

        mocked_dtype.build_file_index = MagicMock()
        mocked_dtype.build_file_index.side_effect = get_result_index

<<<<<<< HEAD
        self.assertDictEqual(defaultdict_to_dict(ldc._hacky_indx), {})
        self.assertTrue(ldc.register_dataset("test", "loc", mocked_dtype, lambda data: f"prefix_{data}"))
=======
        self.assertDictEqual(defaultdict_to_dict(ldc.get_index()), {})
        self.assertTrue(ldc.register_dataset("test", "loc", mocked_dtype))
>>>>>>> e9e0ce6a
        self.assertDictEqual(
            defaultdict_to_dict(ldc.get_index("language")),
            {
                "English": {
                    dataset_id: {
                        0: [(0, 42)],
                        1: [(0, 42)],
                    }
                }
            },
        )

    def test_register_dataset_e2e_json(self):
        directory = Path(self.temp_dir.name)
        ldc = LocalDataCollection(directory)

        jsonl_file_path1 = directory / "temp1.jsonl"
        with open(jsonl_file_path1, "w", encoding="utf-8") as f:
            json.dump(
                {
                    "text": "",
                    "meta": {
                        "content_hash": "4765aae0af2406ea691fb001ea5a83df",
                        "language": [{"name": "Go", "bytes": "734307"}, {"name": "Makefile", "bytes": "183"}],
                    },
                },
                f,
            )
            f.write("\n")
            json.dump(
                {
                    "text": "",
                    "meta": {
                        "content_hash": "324efbc1ad28fdfe902cd1e51f7e095e",
                        "language": [{"name": "Go", "bytes": "366"}, {"name": "CSS", "bytes": "39144"}],
                    },
                },
                f,
            )

        jsonl_file_path2 = directory / "temp2.jsonl"
        with open(jsonl_file_path2, "w", encoding="utf-8") as f:
            json.dump(
                {
                    "text": "",
                    "meta": {
                        "content_hash": "324efbc1ad28fdfe902cd1e51f7e095e",
                        "language": [{"name": "ApacheConf", "bytes": "366"}, {"name": "CSS", "bytes": "39144"}],
                    },
                },
                f,
            )

        ldc.register_dataset("test_dataset", str(directory), JSONLDataset, lambda data: f"prefix_{data}")
        files = ldc._get_all_files()
        file1_id = [file_id for file_id, _, path in files if "temp1.jsonl" in path][0]
        file2_id = [file_id for file_id, _, path in files if "temp2.jsonl" in path][0]

        expected_index = {
            "language": {
                "Go": {1: {file1_id: [(0, 2)]}},
                "Makefile": {1: {file1_id: [(0, 1)]}},
                "ApacheConf": {1: {file2_id: [(0, 1)]}},
                "CSS": {1: {file1_id: [(1, 2)], file2_id: [(0, 1)]}},
            },
        }

        self.assertEqual(defaultdict_to_dict(ldc.get_index()), expected_index)

    def test_insert_dataset_into_table(self):
        directory = Path(self.temp_dir.name)
        ldc = LocalDataCollection(directory)

        # Inserting a new dataset should return 1 (first dataset)
        self.assertEqual(1, ldc._insert_dataset_into_table("test", "loc", JSONLDataset, lambda data: f"prefix_{data}"))

        # Inserting an existing dataset should return -1.
        self.assertEqual(-1, ldc._insert_dataset_into_table("test", "loc", JSONLDataset, lambda data: f"prefix_{data}"))

    def test_insert_file_into_table(self):
        directory = Path(self.temp_dir.name)
        ldc = LocalDataCollection(directory)

        self.assertTrue(ldc._insert_file_into_table(0, "file_path"))

    def test_check_dataset_exists(self):
        directory = Path(self.temp_dir.name)
        ldc = LocalDataCollection(directory)
        (directory / "loc").touch()

        self.assertFalse(ldc.check_dataset_exists("test"))
        self.assertFalse(ldc.check_dataset_exists("test2"))
        self.assertTrue(
            ldc.register_dataset("test", str(directory / "loc"), JSONLDataset, lambda data: f"prefix_{data}")
        )
        self.assertTrue(ldc.check_dataset_exists("test"))
        self.assertFalse(ldc.check_dataset_exists("test2"))
        self.assertTrue(
            ldc.register_dataset("test2", str(directory / "loc"), JSONLDataset, lambda data: f"prefix_{data}")
        )
        self.assertTrue(ldc.check_dataset_exists("test"))
        self.assertTrue(ldc.check_dataset_exists("test2"))

    def test_list_datasets(self):
        directory = Path(self.temp_dir.name)
        ldc = LocalDataCollection(directory)
        (directory / "loc").touch()

        self.assertListEqual([], ldc.list_datasets())
        self.assertTrue(
            ldc.register_dataset("test", str(directory / "loc"), JSONLDataset, lambda data: f"prefix_{data}")
        )
        self.assertListEqual(["test"], ldc.list_datasets())
        self.assertTrue(
            ldc.register_dataset("test2", str(directory / "loc"), JSONLDataset, lambda data: f"prefix_{data}")
        )
        self.assertListEqual(["test", "test2"], ldc.list_datasets())

    def test__get_all_files(self):
        directory = Path(self.temp_dir.name)
        ldc = LocalDataCollection(directory)

        temp_dir = directory / "temp_dir"
        temp_dir.mkdir()
        (temp_dir / "temp1.jsonl").touch()
        (temp_dir / "temp2.jsonl").touch()

        self.assertTrue(ldc.register_dataset("test", str(temp_dir), JSONLDataset, lambda data: f"prefix_{data}"))

        self.assertListEqual(
            sorted([file_path for _, _, file_path in ldc._get_all_files()]),
            sorted([str(temp_dir / "temp1.jsonl"), str(temp_dir / "temp2.jsonl")]),
        )

    def test__get_dataset_func_by_id(self):
        directory = Path(self.temp_dir.name)
        ldc = LocalDataCollection(directory)

        did = ldc._insert_dataset_into_table(
            "test_dataset", str(directory), JSONLDataset, lambda data: f"prefix_{data}"
        )
        func = ldc._get_dataset_func_by_id(did)

        self.assertEqual(func("abc"), "prefix_abc")

    def test__get_dataset_type_by_id(self):
        directory = Path(self.temp_dir.name)
        ldc = LocalDataCollection(directory)

        did = ldc._insert_dataset_into_table(
            "test_dataset", str(directory), JSONLDataset, lambda data: f"prefix_{data}"
        )
        dtype = ldc._get_dataset_type_by_id(did)
        self.assertEqual(dtype, JSONLDataset)

    def test__get_file_path_by_id(self):
        directory = Path(self.temp_dir.name)
        ldc = LocalDataCollection(directory)

        temp_dir = directory / "temp_dir"
        temp_dir.mkdir()
        (temp_dir / "temp1.jsonl").touch()

        self.assertTrue(ldc.register_dataset("test", str(temp_dir), JSONLDataset, lambda data: f"prefix_{data}"))

        self.assertEqual(ldc._get_file_path_by_id(1), str(temp_dir / "temp1.jsonl"))

    @patch("mixtera.core.datacollection.local.LocalDataCollection._get_all_files")
    @patch("mixtera.core.processing.property_calculation.PropertyCalculationExecutor.from_mode")
    def test_add_property_with_mocks(
        self,
        mock_from_mode,
        mock_get_all_files,
    ):
        directory = Path(self.temp_dir.name)
        ldc = LocalDataCollection(directory)
        (directory / "loc").touch()

        # Set up the mocks
        mock_get_all_files.return_value = [(0, "ds", "file1"), (1, "ds", "file2")]
        mock_executor = mock_from_mode.return_value
        mock_executor.run.return_value = {"bucket": {"ds": {0: [(0, 1)]}}}

        # Call the method
        ldc.add_property(
            "property_name",
            lambda: None,
            lambda: None,
            ExecutionMode.LOCAL,
            PropertyType.CATEGORICAL,
            min_val=0.0,
            max_val=1.0,
            num_buckets=10,
            batch_size=1,
            dop=1,
            data_only_on_primary=True,
        )

        # Check that the mocks were called as expected
        mock_get_all_files.assert_called_once()
        mock_from_mode.assert_called_once_with(
            ExecutionMode.LOCAL,
            1,
            1,
            ANY,
            ANY,
        )
        mock_executor.load_data.assert_called_once_with([(0, "ds", "file1"), (1, "ds", "file2")], True)
        mock_executor.run.assert_called_once()

        self.assertDictEqual(ldc.get_index(property_name="property_name"), {"bucket": {"ds": {0: [(0, 1)]}}})

    def test_add_property_end_to_end(self):
        directory = Path(self.temp_dir.name)
        ldc = LocalDataCollection(directory)

        # Create test dataset
        data = [
            {"meta": {"language": [{"name": "Python"}], "publication_date": "2022"}},
            {"meta": {"language": [{"name": "Java"}], "publication_date": "2021"}},
        ]
        dataset_file = directory / "dataset.jsonl"
        with open(dataset_file, "w", encoding="utf-8") as f:
            for item in data:
                f.write(json.dumps(item) + "\n")

        ldc.register_dataset("test_dataset", str(dataset_file), JSONLDataset, lambda data: f"prefix_{data}")
        dataset_id = 1
        # Define setup and calculation functions

        def setup_func(executor):
            executor.prefix = "pref_"

        def calc_func(executor, batch):
            return [executor.prefix + json.loads(sample)["meta"]["publication_date"] for sample in batch["data"]]

        # Add property
        ldc.add_property(
            "test_property",
            setup_func,
            calc_func,
            ExecutionMode.LOCAL,
            PropertyType.CATEGORICAL,
            batch_size=1,
            dop=1,
            data_only_on_primary=True,
        )

        index = defaultdict_to_dict(ldc.get_index())

        self.assertIn("test_property", index)
        self.assertEqual(
            index["test_property"], {"pref_2022": {dataset_id: {1: [(0, 1)]}}, "pref_2021": {dataset_id: {1: [(1, 2)]}}}
        )

    @patch("sqlite3.connect")
    def test_insert_index_into_table(self, mock_connect):
        mock_connection = MagicMock()
        mock_connect.return_value = mock_connection
        mock_cursor = MagicMock()
        mock_connection.cursor.return_value = mock_cursor
        directory = Path(self.temp_dir.name)
        ldc = LocalDataCollection(directory)
        index = {"prediction1": {"dataset1": {"file1": [(1, 2)]}}}
        # Test successful insertion
        mock_cursor.lastrowid = 1
        mock_cursor.rowcount = 1
        result = ldc._insert_index_into_table("property1", index)
        self.assertEqual(result, 1)
        # Test sqlite error during insertion
        mock_cursor.execute.side_effect = sqlite3.Error("Test error")
        result = ldc._insert_index_into_table("property1", index)
        self.assertEqual(result, -1)
        # Test failed insertion (no rows affected)
        mock_cursor.execute.side_effect = None
        mock_cursor.rowcount = 0
        result = ldc._insert_index_into_table("property1", index)
        self.assertEqual(result, -1)

    def test_reformat_index(self):
        ldc = LocalDataCollection(Path(self.temp_dir.name))

        # Test with empty list
        raw_indices = []
        expected = defaultdict(lambda: defaultdict(lambda: defaultdict(lambda: defaultdict(list))))
        result = ldc._reformat_index(raw_indices)
        self.assertEqual(result, expected)

        # Test with single item in list
        raw_indices = [("prop1", "val1", "dataset1", "file1", 1, 2)]
        expected = defaultdict(lambda: defaultdict(lambda: defaultdict(lambda: defaultdict(list))))
        expected["prop1"]["val1"]["dataset1"]["file1"] = [(1, 2)]
        result = ldc._reformat_index(raw_indices)
        self.assertEqual(result, expected)

        # Test with multiple items in list
        raw_indices = [
            ("prop1", "val1", "dataset1", "file1", 1, 2),
            ("prop1", "val1", "dataset1", "file2", 3, 4),
            ("prop1", "val2", "dataset2", "file1", 5, 6),
            ("prop2", "val1", "dataset1", "file1", 7, 8),
        ]
        expected = defaultdict(lambda: defaultdict(lambda: defaultdict(lambda: defaultdict(list))))
        expected["prop1"]["val1"]["dataset1"]["file1"] = [(1, 2)]
        expected["prop1"]["val1"]["dataset1"]["file2"] = [(3, 4)]
        expected["prop1"]["val2"]["dataset2"]["file1"] = [(5, 6)]
        expected["prop2"]["val1"]["dataset1"]["file1"] = [(7, 8)]
        result = ldc._reformat_index(raw_indices)
        self.assertEqual(result, expected)

    @patch("sqlite3.connect")
    def test_read_index_from_database_with_property_name(self, mock_connect: MagicMock):
        mock_connection = MagicMock()
        mock_connect.return_value = mock_connection
        mock_cursor_instance = MagicMock()
        mock_connection.cursor.return_value = mock_cursor_instance
        mock_cursor_instance.fetchall.return_value = [
            ("property_name", "property_value", "dataset_id", "file_id", 1, 2)
        ]
        directory = Path(self.temp_dir.name)
        ldc = LocalDataCollection(directory)
        ldc._connection = mock_connection

        result = ldc._read_index_from_database("property_name")
        self.assertEqual(result, {"property_name": {"property_value": {"dataset_id": {"file_id": [(1, 2)]}}}})
        # test sqlite error
        mock_cursor_instance.execute.side_effect = sqlite3.Error("Test error")
        result = ldc._read_index_from_database("property_name")
        self.assertEqual(result, {})

    @patch("sqlite3.connect")
    def test_read_index_from_database_without_property_name(self, mock_connect: MagicMock):
        mock_connection = MagicMock()
        mock_connect.return_value = mock_connection
        mock_cursor_instance = MagicMock()
        mock_connection.cursor.return_value = mock_cursor_instance
        mock_cursor_instance.fetchall.return_value = [
            ("property_name", "property_value", "dataset_id", "file_id", 1, 2)
        ]

        directory = Path(self.temp_dir.name)
        ldc = LocalDataCollection(directory)
        ldc._connection = mock_connection

        result = ldc._read_index_from_database()

        self.assertEqual(result, {"property_name": {"property_value": {"dataset_id": {"file_id": [(1, 2)]}}}})

    @patch("mixtera.core.datacollection.local.LocalDataCollection._read_index_from_database")
    def test_get_index(self, mock_read_index_from_database: MagicMock):
        mock_read_index_from_database.return_value = {"property1": "value1"}
        ldc = LocalDataCollection(Path(self.temp_dir.name))
        result = ldc.get_index()
        mock_read_index_from_database.assert_called_once()
        self.assertEqual(result, {"property1": "value1"})
        result = ldc.get_index("property1")
        # here it should still be called once, because the result is already cached
        mock_read_index_from_database.assert_called_once()
        self.assertEqual(result, "value1")

        # test with non-existing property
        result = ldc.get_index("property2")
        mock_read_index_from_database.assert_called_with("property2")
        self.assertEqual(result, None)<|MERGE_RESOLUTION|>--- conflicted
+++ resolved
@@ -172,13 +172,9 @@
         mocked_dtype.build_file_index = MagicMock()
         mocked_dtype.build_file_index.side_effect = get_result_index
 
-<<<<<<< HEAD
-        self.assertDictEqual(defaultdict_to_dict(ldc._hacky_indx), {})
+        self.assertDictEqual(defaultdict_to_dict(ldc.get_index()), {})
         self.assertTrue(ldc.register_dataset("test", "loc", mocked_dtype, lambda data: f"prefix_{data}"))
-=======
-        self.assertDictEqual(defaultdict_to_dict(ldc.get_index()), {})
-        self.assertTrue(ldc.register_dataset("test", "loc", mocked_dtype))
->>>>>>> e9e0ce6a
+
         self.assertDictEqual(
             defaultdict_to_dict(ldc.get_index("language")),
             {
