--- conflicted
+++ resolved
@@ -82,11 +82,7 @@
         query_2 = query_2.union(query_1)
         assert self.client.execute_query(query_2, mixture)
         query_result = query_2.results
-<<<<<<< HEAD
-        res = list(query_result)
-=======
         res = list(iter(query_result))
->>>>>>> a0164f60
 
         # TODO(#41): We should update the test case once we have the
         # deduplication operator and `deduplicate` parameter in Union
@@ -96,10 +92,6 @@
             [
                 {"language:Go": {1: {self.file1_id: [(0, 1)]}}},
                 {"language:Go": {1: {self.file1_id: [(1, 2)]}}},
-<<<<<<< HEAD
-                # {"language:CSS": {1: {self.file1_id: [(1, 2)]}}},
-=======
->>>>>>> a0164f60
                 {"language:CSS": {1: {self.file2_id: [(0, 1)]}}},
             ],
         )
