--- conflicted
+++ resolved
@@ -210,9 +210,5 @@
         feedback = ClientFeedback(100)
         result = self.server_stub.send_feedback(job_id, feedback)
 
-<<<<<<< HEAD
-        mock_receive_feedback.assert_called_once_with(job_id, feedback.training_steps)
-=======
         mock_receive_feedback.assert_called_once_with(job_id, feedback)
->>>>>>> 6c2ef0f2
         self.assertTrue(result)