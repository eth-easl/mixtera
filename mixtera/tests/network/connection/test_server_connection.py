--- conflicted
+++ resolved
@@ -499,26 +499,16 @@
         mock_writer = create_mock_writer()
         mock_connect_to_server.return_value = mock_reader, mock_writer
         mock_read_int.return_value = 1
-<<<<<<< HEAD
-        training_steps = 100
-
-        success = await self.server_connection._receive_feedback(job_id, training_steps)
-=======
         feedback = ClientFeedback(100)
 
         success = await self.server_connection._receive_feedback(job_id, feedback)
->>>>>>> 6c2ef0f2
 
         self.assertTrue(success)
         mock_connect_to_server.assert_awaited_once()
         mock_write_int.assert_has_calls(
             [call(int(ServerTask.RECEIVE_FEEDBACK), NUM_BYTES_FOR_IDENTIFIERS, mock_writer)]
         )
-<<<<<<< HEAD
-        mock_write_int.assert_has_calls([call(training_steps, NUM_BYTES_FOR_IDENTIFIERS, mock_writer)])
-=======
         mock_write_int.assert_has_calls([call(feedback.training_steps, NUM_BYTES_FOR_IDENTIFIERS, mock_writer)])
->>>>>>> 6c2ef0f2
         mock_write_utf8_string.assert_has_calls([call(job_id, NUM_BYTES_FOR_IDENTIFIERS, mock_writer)])
 
         mock_read_int.assert_awaited_once_with(NUM_BYTES_FOR_IDENTIFIERS, mock_reader)