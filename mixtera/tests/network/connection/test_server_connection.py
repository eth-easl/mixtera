--- conflicted
+++ resolved
@@ -374,33 +374,6 @@
         mock_write_pickeled_object.assert_has_calls([call(calc_func, NUM_BYTES_FOR_SIZES, mock_writer)])
 
     @patch("mixtera.network.connection.server_connection.ServerConnection._connect_to_server")
-<<<<<<< HEAD
-    @patch("mixtera.network.connection.server_connection.write_int")
-    @patch("mixtera.network.connection.server_connection.write_pickeled_object")
-    @patch("mixtera.network.connection.server_connection.read_int")
-    async def test_send_feedback(
-        self,
-        mock_read_int,
-        mock_write_pickeled_object,
-        mock_write_int,
-        mock_connect_to_server,
-    ):
-        mock_reader = create_mock_reader()
-        mock_writer = create_mock_writer()
-        mock_connect_to_server.return_value = mock_reader, mock_writer
-        mock_read_int.return_value = 1
-        message = ClientFeedback(100)
-
-        success = await self.server_connection._send_feedback(message)
-
-        self.assertTrue(success)
-        mock_connect_to_server.assert_awaited_once()
-        mock_write_int.assert_has_calls(
-            [call(int(ServerTask.RECEIVE_FEEDBACK), NUM_BYTES_FOR_IDENTIFIERS, mock_writer)]
-        )
-        mock_write_pickeled_object.assert_has_calls([call(message, NUM_BYTES_FOR_SIZES, mock_writer)])
-        mock_read_int.assert_awaited_once_with(NUM_BYTES_FOR_IDENTIFIERS, mock_reader)
-=======
     @patch("mixtera.network.connection.server_connection.read_utf8_string")
     @patch("mixtera.network.connection.server_connection.write_int")
     @patch("mixtera.network.connection.server_connection.write_utf8_string")
@@ -512,4 +485,30 @@
             any_order=False,
         )
         mock_read_int.assert_awaited_once_with(NUM_BYTES_FOR_IDENTIFIERS, mock_reader, timeout=900)
->>>>>>> 37c15d29
+
+    @patch("mixtera.network.connection.server_connection.ServerConnection._connect_to_server")
+    @patch("mixtera.network.connection.server_connection.write_int")
+    @patch("mixtera.network.connection.server_connection.write_pickeled_object")
+    @patch("mixtera.network.connection.server_connection.read_int")
+    async def test_send_feedback(
+        self,
+        mock_read_int,
+        mock_write_pickeled_object,
+        mock_write_int,
+        mock_connect_to_server,
+    ):
+        mock_reader = create_mock_reader()
+        mock_writer = create_mock_writer()
+        mock_connect_to_server.return_value = mock_reader, mock_writer
+        mock_read_int.return_value = 1
+        message = ClientFeedback(100)
+
+        success = await self.server_connection._send_feedback(message)
+
+        self.assertTrue(success)
+        mock_connect_to_server.assert_awaited_once()
+        mock_write_int.assert_has_calls(
+            [call(int(ServerTask.RECEIVE_FEEDBACK), NUM_BYTES_FOR_IDENTIFIERS, mock_writer)]
+        )
+        mock_write_pickeled_object.assert_has_calls([call(message, NUM_BYTES_FOR_SIZES, mock_writer)])
+        mock_read_int.assert_awaited_once_with(NUM_BYTES_FOR_IDENTIFIERS, mock_reader)