--- conflicted
+++ resolved
@@ -22,13 +22,8 @@
 from mixtera.utils import run_async_until_complete
 
 if TYPE_CHECKING:
-<<<<<<< HEAD
-    from mixtera.core.query import Mixture, Query, ResultChunk
-=======
     from mixtera.core.client.mixtera_client import QueryExecutionArgs
-    from mixtera.core.datacollection.index import ChunkerIndex
-    from mixtera.core.query import Query
->>>>>>> 269f26a5
+    from mixtera.core.query import Query, ResultChunk
 
 
 class ServerConnection:
@@ -194,14 +189,10 @@
         # Get meta object
         return await read_pickeled_object(NUM_BYTES_FOR_SIZES, reader)
 
-<<<<<<< HEAD
-    async def _get_next_result(self, job_id: str) -> Optional["ResultChunk"]:
-=======
     # TODO(#35): Use some ResultChunk type
     async def _get_next_result(
         self, job_id: str, dp_group_id: int, node_id: int, worker_id: int
-    ) -> Optional["ChunkerIndex"]:
->>>>>>> 269f26a5
+    ) -> Optional["ResultChunk"]:
         """
         Asynchronously retrieves the next result chunk of a query from the server.
 
@@ -235,13 +226,9 @@
 
         return serialized_chunk
 
-<<<<<<< HEAD
-    def _stream_result_chunks(self, job_id: str) -> Generator["ResultChunk", None, None]:
-=======
     def _stream_result_chunks(
         self, job_id: str, dp_group_id: int, node_id: int, worker_id: int
-    ) -> Generator["ChunkerIndex", None, None]:
->>>>>>> 269f26a5
+    ) -> Generator["ResultChunk", None, None]:
         """
         Streams the result chunks of a query job from the server.
 
@@ -249,7 +236,7 @@
             job_id (str): The identifier of the job whose result chunks are to be streamed.
 
         Yields:
-            ChunkerIndex objects, each representing a chunk of the query results.
+            ResultChunk objects, each representing a chunk of the query results.
         """
         # TODO(#62): We might want to prefetch here
         while (
