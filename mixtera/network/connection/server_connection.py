import asyncio
from typing import TYPE_CHECKING, Any, Callable, Generator, Iterable, Optional, Type

import dill
from loguru import logger
from mixtera.core.datacollection.datasets.dataset_type import DatasetType
from mixtera.core.datacollection.index.parser import MetadataParser
from mixtera.core.datacollection.property_type import PropertyType
from mixtera.core.processing.execution_mode import ExecutionMode
from mixtera.network import NUM_BYTES_FOR_IDENTIFIERS, NUM_BYTES_FOR_SIZES
from mixtera.network.client.client_feedback import ClientFeedback
from mixtera.network.network_utils import (
    read_bytes_obj,
    read_int,
    read_pickeled_object,
    read_utf8_string,
    write_float,
    write_int,
    write_pickeled_object,
    write_utf8_string,
)
from mixtera.network.server_task import ServerTask
from mixtera.utils import run_async_until_complete

if TYPE_CHECKING:
    from mixtera.core.client.mixtera_client import QueryExecutionArgs
    from mixtera.core.query import Query, ResultChunk


class ServerConnection:
    """
    Provides an synchronous interface for connecting to a server, executing queries,
    fetching files, and streaming result chunks. This class handles asynchronous network
    communication details and exposes synchronous, higher-level methods to interact
    with the server.
    """

    def __init__(self, host: str, port: int) -> None:
        """
        Initializes the ServerConnection instance with the given server address.

        Args:
            host (str): The host address of the server.
            port (int): The port number of the server.
        """
        self._host = host
        self._port = port

    async def _fetch_file(self, file_path: str) -> Optional[str]:
        """
        Asynchronously fetches the content of a file from the server.

        Args:
            file_path (str): The path of the file to be fetched from the server.

        Returns:
            The content of the file as a string, or None if the connection fails.
        """
        reader, writer = await self._connect_to_server()

        if reader is None or writer is None:
            return None

        await write_int(int(ServerTask.READ_FILE), NUM_BYTES_FOR_IDENTIFIERS, writer)
        await write_utf8_string(file_path, NUM_BYTES_FOR_IDENTIFIERS, writer)

        return await read_utf8_string(NUM_BYTES_FOR_SIZES, reader)

    def get_file_iterable(self, file_path: str) -> Iterable[str]:
        """
        Provides an iterable over the lines of a file fetched from the server.

        Args:
            file_path (str): The path of the file to be fetched from the server.

        Yields:
            The lines of the file as an iterable, line by line.
            An empty iterator if the connection fails.
        """
        if (lines := run_async_until_complete(self._fetch_file(file_path))) is None:
            return

        yield from lines.split("\n")

    async def _connect_to_server(
        self, max_retries: int = 5, retry_delay: int = 1
    ) -> tuple[Optional[asyncio.StreamReader], Optional[asyncio.StreamWriter]]:
        """
        Asynchronously establishes a connection to the server, retrying upon failure up to a maximum number of attempts.

        Args:
            max_retries (int): The maximum number of connection attempts. Defaults to 5.
            retry_delay (int): The delay in seconds between connection attempts. Defaults to 1.

        Returns:
            A tuple containing the StreamReader and StreamWriter objects if the connection is successful,
            or (None, None) if the connection ultimately fails after the maximum number of retries.
        """
        for attempt in range(1, max_retries + 1):
            try:
                reader, writer = await asyncio.wait_for(asyncio.open_connection(self._host, self._port), timeout=5.0)
                return reader, writer
            except asyncio.TimeoutError:
                logger.error(f"Connection to {self._host}:{self._port} timed out (attempt {attempt}/{max_retries}).")
            except Exception as e:  # pylint: disable=broad-exception-caught
                logger.error(
                    "Failed to connect to"
                    + f"{self._host}:{self._port}. Is the server running? (attempt {attempt}/{max_retries}):{e}"
                )

            if attempt < max_retries:
                await asyncio.sleep(retry_delay)
            else:
                logger.error(
                    "Maximum number of connection attempts"
                    + f"({max_retries}) reached. Unable to connect to {self._host}:{self._port}."
                )

        return None, None

    async def _execute_query(self, query: "Query", args: "QueryExecutionArgs") -> bool:
        """
        Asynchronously executes a query on the server and receives a confirmation of success.

        Args:
            query (Query): The query object to be executed.
            mixture: mixture object required by for chunking the result

        Returns:
            A boolean indicating whether the query was successfully registered with the server.
        """
        reader, writer = await self._connect_to_server()

        if reader is None or writer is None:
            return False

        # Announce we want to register a query
        await write_int(int(ServerTask.REGISTER_QUERY), NUM_BYTES_FOR_IDENTIFIERS, writer)

        # Announce mixture
        await write_pickeled_object(args.mixture, NUM_BYTES_FOR_SIZES, writer)

        # Announce other metadata
        await write_int(args.dp_groups, NUM_BYTES_FOR_IDENTIFIERS, writer)
        await write_int(args.nodes_per_group, NUM_BYTES_FOR_IDENTIFIERS, writer)
        await write_int(args.num_workers, NUM_BYTES_FOR_IDENTIFIERS, writer)

        # Announce query
        await write_pickeled_object(query, NUM_BYTES_FOR_SIZES, writer)

        # TODO(#92): Execution at server can take some time. THerefore, we have a long timeout here.
        # However, it would be best to switch to a polling based model.
        success = bool(await read_int(NUM_BYTES_FOR_IDENTIFIERS, reader, timeout=60 * 15))
        logger.debug(f"Got success = {success} from server.")
        return success

    def execute_query(self, query: "Query", args: "QueryExecutionArgs") -> bool:
        """
        Executes a query on the server and returns whether it was successful.

        Args:
            query (Query): The query object to be executed.
            mixture: Mixture object required for chunking.

        Returns:
            A boolean indicating whether the query was successfully registered with the server.
        """
        success = run_async_until_complete(self._execute_query(query, args))
        return success

    async def _get_query_result_meta(self, job_id: str) -> Optional[dict]:
        """
        Asynchronously retrieves metadata about the query result from the server.

        Args:
            job_id (str): The identifier of the job for which result metadata is requested.

        Returns:
            A dictionary containing metadata about the query result, or None if the connection fails.
        """
        reader, writer = await self._connect_to_server()

        if reader is None or writer is None:
            return None

        # Announce we want to get the query meta result
        await write_int(int(ServerTask.GET_META_RESULT), NUM_BYTES_FOR_IDENTIFIERS, writer)

        # Announce job ID
        await write_utf8_string(job_id, NUM_BYTES_FOR_IDENTIFIERS, writer)

        # Get meta object
        return await read_pickeled_object(NUM_BYTES_FOR_SIZES, reader)

    # TODO(#35): Use some ResultChunk type
    async def _get_next_result(
        self, job_id: str, dp_group_id: int, node_id: int, worker_id: int
    ) -> Optional["ResultChunk"]:
        """
        Asynchronously retrieves the next result chunk of a query from the server.

        Args:
            job_id (str): The identifier of the job for which the next result chunk is requested.

        Returns:
            An ResultChunk object representing the next result chunk,
            or None if there are no more results or the connection fails.
        """
        reader, writer = await self._connect_to_server()

        if reader is None or writer is None:
            return None

        # Announce we want to get a result chunk
        await write_int(int(ServerTask.GET_NEXT_RESULT_CHUNK), NUM_BYTES_FOR_IDENTIFIERS, writer)

        # Announce job ID
        await write_utf8_string(job_id, NUM_BYTES_FOR_IDENTIFIERS, writer)

        # Announce worker info
        await write_int(dp_group_id, NUM_BYTES_FOR_IDENTIFIERS, writer)
        await write_int(node_id, NUM_BYTES_FOR_IDENTIFIERS, writer)
        await write_int(worker_id, NUM_BYTES_FOR_IDENTIFIERS, writer)

        # Get bytes
        serialized_chunk = await read_bytes_obj(NUM_BYTES_FOR_SIZES, reader)
        if serialized_chunk is not None:
            serialized_chunk = dill.loads(serialized_chunk)

        return serialized_chunk

    def _stream_result_chunks(
        self, job_id: str, dp_group_id: int, node_id: int, worker_id: int
    ) -> Generator["ResultChunk", None, None]:
        """
        Streams the result chunks of a query job from the server.

        Args:
            job_id (str): The identifier of the job whose result chunks are to be streamed.

        Yields:
            ResultChunk objects, each representing a chunk of the query results.
        """
        # TODO(#62): We might want to prefetch here
        while (
            next_result := run_async_until_complete(self._get_next_result(job_id, dp_group_id, node_id, worker_id))
        ) is not None:
            yield next_result

    def get_result_metadata(
        self, job_id: str
    ) -> tuple[dict[int, Any], dict[int, Callable[[str], str]], dict[int, str]]:
        """
        Retrieves the metadata associated with the result chunks of a query job.

        Args:
            job_id (str): The identifier of the job whose result metadata is to be retrieved.

        Raises:
            RuntimeError: If an error occurs while fetching the metadata from the server.

        Returns:
            A tuple containing three dictionaries:
            - The dataset types by their index
            - Parsing functions by their index
            - File paths by their index
        """
        if (meta := run_async_until_complete(self._get_query_result_meta(job_id))) is None:
            raise RuntimeError("Error while fetching meta results")

        return meta["dataset_type"], meta["parsing_func"], meta["file_path"]

    def register_dataset(
        self,
        identifier: str,
        loc: str,
        dtype: DatasetType,
        parsing_func: Callable[[str], str],
        metadata_parser_identifier: str,
    ) -> bool:
        """
        Registers a dataset with the server.

        Args:
            identifier (str): The identifier of the dataset.
            loc (str): The location of the dataset.
            dtype (Type[Dataset]): The dataset class to be registered.
            parsing_func (Callable[[str], str]): The parsing function to be registered.
            metadata_parser_identifier (str): The identifier of the metadata parser.

        Returns:
            A boolean indicating whether the dataset was successfully registered with the server.
        """
        return run_async_until_complete(
            self._register_dataset(identifier, loc, dtype, parsing_func, metadata_parser_identifier)
        )

    async def _register_dataset(
        self,
        identifier: str,
        loc: str,
        dtype: DatasetType,
        parsing_func: Callable[[str], str],
        metadata_parser_identifier: str,
    ) -> bool:
        """
        Asynchronously registers a dataset with the server.

        Args:
            identifier (str): The identifier of the dataset.
            loc (str): The location of the dataset.
            dtype (Type[Dataset]): The dataset class to be registered.
            parsing_func (Callable[[str], str]): The parsing function to be registered.
            metadata_parser_identifier (str): The identifier of the metadata parser.

        Returns:
            A boolean indicating whether the dataset was successfully registered with the server.
        """
        reader, writer = await self._connect_to_server()

        if reader is None or writer is None:
            return False

        # Announce we want to register a dataset
        await write_int(int(ServerTask.REGISTER_DATASET), NUM_BYTES_FOR_IDENTIFIERS, writer)

        # Announce dataset identifier
        await write_utf8_string(identifier, NUM_BYTES_FOR_IDENTIFIERS, writer)

        # Announce dataset location
        await write_utf8_string(loc, NUM_BYTES_FOR_IDENTIFIERS, writer)

        # Announce dataset class
        await write_int(dtype.value, NUM_BYTES_FOR_IDENTIFIERS, writer)

        # Announce parsing function
        await write_pickeled_object(parsing_func, NUM_BYTES_FOR_SIZES, writer)

        # Announce metadata parser identifier
        await write_utf8_string(metadata_parser_identifier, NUM_BYTES_FOR_IDENTIFIERS, writer)

        return bool(await read_int(NUM_BYTES_FOR_IDENTIFIERS, reader))

    def register_metadata_parser(self, identifier: str, parser: Type["MetadataParser"]) -> bool:
        """
        Registers a metadata parser with the server.

        Args:
            identifier (str): The identifier of the metadata parser.
            parser (Type[MetadataParser]): The parser class to be registered.
        """
        return run_async_until_complete(self._register_metadata_parser(identifier, parser))

    async def _register_metadata_parser(self, identifier: str, parser: Type["MetadataParser"]) -> bool:
        """
        Asynchronously registers a metadata parser with the server.

        Args:
            identifier (str): The identifier of the metadata parser.
            parser (Type[MetadataParser]): The parser class to be registered.
        """
        reader, writer = await self._connect_to_server()

        if reader is None or writer is None:
            return False

        # Announce we want to register a metadata parser
        await write_int(int(ServerTask.REGISTER_METADATA_PARSER), NUM_BYTES_FOR_IDENTIFIERS, writer)

        # Announce metadata parser identifier
        await write_utf8_string(identifier, NUM_BYTES_FOR_IDENTIFIERS, writer)

        # Announce metadata parser class
        await write_pickeled_object(parser, NUM_BYTES_FOR_SIZES, writer)

        return bool(await read_int(NUM_BYTES_FOR_IDENTIFIERS, reader))

    def check_dataset_exists(self, identifier: str) -> bool:
        """
        Checks whether a dataset with the given identifier exists on the server.

        Args:
            identifier (str): The identifier of the dataset to check.

        Returns:
            A boolean indicating whether the dataset exists on the server.
        """
        return run_async_until_complete(self._check_dataset_exists(identifier))

    async def _check_dataset_exists(self, identifier: str) -> bool:
        """
        Asynchronously checks whether a dataset with the given identifier exists on the server.

        Args:
            identifier (str): The identifier of the dataset to check.

        Returns:
            A boolean indicating whether the dataset exists on the server.
        """
        reader, writer = await self._connect_to_server()

        if reader is None or writer is None:
            return False

        # Announce we want to check if a dataset exists
        await write_int(int(ServerTask.CHECK_DATASET_EXISTS), NUM_BYTES_FOR_IDENTIFIERS, writer)

        # Announce dataset identifier
        await write_utf8_string(identifier, NUM_BYTES_FOR_IDENTIFIERS, writer)

        return bool(await read_int(NUM_BYTES_FOR_IDENTIFIERS, reader))

    def list_datasets(self) -> list[str]:
        """
        Lists the datasets available on the server.

        Returns:
            A list of strings, each representing a dataset identifier.
        """
        return run_async_until_complete(self._list_datasets())

    async def _list_datasets(self) -> list[str]:
        """
        Asynchronously lists the datasets available on the server.

        Returns:
            A list of strings, each representing a dataset identifier.
        """
        reader, writer = await self._connect_to_server()

        if reader is None or writer is None:
            return []

        # Announce we want to list datasets
        await write_int(int(ServerTask.LIST_DATASETS), NUM_BYTES_FOR_IDENTIFIERS, writer)

        return await read_pickeled_object(NUM_BYTES_FOR_SIZES, reader)

    def remove_dataset(self, identifier: str) -> bool:
        """
        Removes a dataset from the server.

        Args:
            identifier (str): The identifier of the dataset to be removed.

        Returns:
            A boolean indicating whether the dataset was successfully removed from the server.
        """
        return run_async_until_complete(self._remove_dataset(identifier))

    async def _remove_dataset(self, identifier: str) -> bool:
        """
        Asynchronously removes a dataset from the server.

        Args:
            identifier (str): The identifier of the dataset to be removed.

        Returns:
            A boolean indicating whether the dataset was successfully removed from the server.
        """
        reader, writer = await self._connect_to_server()

        if reader is None or writer is None:
            return False

        # Announce we want to remove a dataset
        await write_int(int(ServerTask.REMOVE_DATASET), NUM_BYTES_FOR_IDENTIFIERS, writer)

        # Announce dataset identifier
        await write_utf8_string(identifier, NUM_BYTES_FOR_IDENTIFIERS, writer)

        return bool(await read_int(NUM_BYTES_FOR_IDENTIFIERS, reader))

    def add_property(
        self,
        property_name: str,
        setup_func: Callable,
        calc_func: Callable,
        execution_mode: ExecutionMode,
        property_type: "PropertyType",
        min_val: float = 0.0,
        max_val: float = 1,
        num_buckets: int = 10,
        batch_size: int = 1,
        degree_of_parallelism: int = 1,
        data_only_on_primary: bool = True,
    ) -> bool:
        """
        Adds a property to the server.

        Args:
            property_name (str): The name of the property.
            setup_func (Callable): The setup function for the property.
            calc_func (Callable): The calculation function for the property.
            execution_mode (ExecutionMode): The execution mode for the property.
            property_type (PropertyType): The type of the property.
            min_val (float): The minimum value of the property. Defaults to 0.0.
            max_val (float): The maximum value of the property. Defaults to 1.
            num_buckets (int): The number of buckets for the property. Defaults to 10.
            batch_size (int): The batch size for the property. Defaults to 1.
            degree_of_parallelism (int): The degree of parallelism for the property. Defaults to 1.
            data_only_on_primary (bool): Whether the property data is only on the primary. Defaults to True.
        """
        return run_async_until_complete(
            self._add_property(
                property_name,
                setup_func,
                calc_func,
                execution_mode,
                property_type,
                min_val,
                max_val,
                num_buckets,
                batch_size,
                degree_of_parallelism,
                data_only_on_primary,
            )
        )

    async def _add_property(
        self,
        property_name: str,
        setup_func: Callable,
        calc_func: Callable,
        execution_mode: ExecutionMode,
        property_type: "PropertyType",
        min_val: float = 0.0,
        max_val: float = 1.0,
        num_buckets: int = 10,
        batch_size: int = 1,
        degree_of_parallelism: int = 1,
        data_only_on_primary: bool = True,
    ) -> bool:
        """
        Asynchronously adds a property to the server.

        Args:
            property_name (str): The name of the property.
            setup_func (Callable): The setup function for the property.
            calc_func (Callable): The calculation function for the property.
            execution_mode (ExecutionMode): The execution mode for the property.
            property_type (PropertyType): The type of the property.
            min_val (float): The minimum value of the property. Defaults to 0.0.
            max_val (float): The maximum value of the property. Defaults to 1.
            num_buckets (int): The number of buckets for the property. Defaults to 10.
            batch_size (int): The batch size for the property. Defaults to 1.
            degree_of_parallelism (int): The degree of parallelism for the property. Defaults to 1.
            data_only_on_primary (bool): Whether the property data is only on the primary. Defaults to True.
        """
        reader, writer = await self._connect_to_server()

        if reader is None or writer is None:
            return False

        # Announce we want to add a property
        await write_int(int(ServerTask.ADD_PROPERTY), NUM_BYTES_FOR_IDENTIFIERS, writer)

        # Announce property name
        await write_utf8_string(property_name, NUM_BYTES_FOR_IDENTIFIERS, writer)

        # Announce setup function
        await write_pickeled_object(setup_func, NUM_BYTES_FOR_SIZES, writer)

        # Announce calculation function
        await write_pickeled_object(calc_func, NUM_BYTES_FOR_SIZES, writer)

        # Announce execution mode
        await write_int(execution_mode.value, NUM_BYTES_FOR_IDENTIFIERS, writer)

        # Announce property type
        await write_int(property_type.value, NUM_BYTES_FOR_IDENTIFIERS, writer)

        # Announce min value
        await write_float(min_val, writer)

        # Announce max value
        await write_float(max_val, writer)

        # Announce number of buckets
        await write_int(num_buckets, NUM_BYTES_FOR_IDENTIFIERS, writer)

        # Announce batch size
        await write_int(batch_size, NUM_BYTES_FOR_IDENTIFIERS, writer)

        # Announce degree of parallelism
        await write_int(degree_of_parallelism, NUM_BYTES_FOR_IDENTIFIERS, writer)

        # Announce data only on primary
        await write_int(data_only_on_primary, NUM_BYTES_FOR_IDENTIFIERS, writer)

        return bool(await read_int(NUM_BYTES_FOR_IDENTIFIERS, reader))

    def checkpoint(self, job_id: str, dp_group_id: int, node_id: int, worker_status: list[int]) -> str:
        return run_async_until_complete(self._checkpoint(job_id, dp_group_id, node_id, worker_status))

    async def _checkpoint(self, job_id: str, dp_group_id: int, node_id: int, worker_status: list[int]) -> str | None:
        reader, writer = await self._connect_to_server()
        if reader is None or writer is None:
            return None

        # Announce we want to perform a checkpoint
        await write_int(int(ServerTask.CHECKPOINT), NUM_BYTES_FOR_IDENTIFIERS, writer)

        # Send job_id
        await write_utf8_string(job_id, NUM_BYTES_FOR_IDENTIFIERS, writer)

        # Send dp_group_id and node_id
        await write_int(dp_group_id, NUM_BYTES_FOR_IDENTIFIERS, writer)
        await write_int(node_id, NUM_BYTES_FOR_IDENTIFIERS, writer)

        # Send worker_status
        await write_int(len(worker_status), NUM_BYTES_FOR_IDENTIFIERS, writer)
        for status in worker_status:
            await write_int(status, NUM_BYTES_FOR_IDENTIFIERS, writer)

        # Read checkpoint ID from the server
        chkpnt_id = await read_utf8_string(NUM_BYTES_FOR_SIZES, reader, timeout=60 * 15)
        return chkpnt_id

    def checkpoint_completed(self, job_id: str, chkpnt_id: str, on_disk: bool) -> bool:
        return run_async_until_complete(self._checkpoint_completed(job_id, chkpnt_id, on_disk))

    async def _checkpoint_completed(self, job_id: str, chkpnt_id: str, on_disk: bool) -> bool:
        reader, writer = await self._connect_to_server()
        if reader is None or writer is None:
            return False

        # Announce we want to check if a checkpoint is completed
        await write_int(int(ServerTask.CHECKPOINT_COMPLETED), NUM_BYTES_FOR_IDENTIFIERS, writer)

        # Send job_id and chkpnt_id
        await write_utf8_string(job_id, NUM_BYTES_FOR_IDENTIFIERS, writer)
        await write_utf8_string(chkpnt_id, NUM_BYTES_FOR_IDENTIFIERS, writer)

        # Send on_disk flag
        await write_int(int(on_disk), NUM_BYTES_FOR_IDENTIFIERS, writer)

        # Read success flag from the server
        success = await read_int(NUM_BYTES_FOR_IDENTIFIERS, reader)
        return bool(success)

    def restore_checkpoint(self, job_id: str, chkpnt_id: str) -> None:
        return run_async_until_complete(self._restore_checkpoint(job_id, chkpnt_id))

    async def _restore_checkpoint(self, job_id: str, chkpnt_id: str) -> None:
        reader, writer = await self._connect_to_server()
        if reader is None or writer is None:
            return

        # Announce we want to restore a checkpoint
        await write_int(int(ServerTask.RESTORE_CHECKPOINT), NUM_BYTES_FOR_IDENTIFIERS, writer)

        # Send job_id and chkpnt_id
        await write_utf8_string(job_id, NUM_BYTES_FOR_IDENTIFIERS, writer)
        await write_utf8_string(chkpnt_id, NUM_BYTES_FOR_IDENTIFIERS, writer)

        # Read success flag from the server (if needed)
        success = await read_int(NUM_BYTES_FOR_IDENTIFIERS, reader, timeout=60 * 15)
        if not bool(success):
            logger.error(f"Failed to restore checkpoint {chkpnt_id} for job {job_id}")
        else:
            logger.info("Successfully restored from checkpoint at server.")

<<<<<<< HEAD
    def receive_feedback(self, job_id: str, training_steps: int) -> bool:
        return run_async_until_complete(self._receive_feedback(job_id, training_steps))

    async def _receive_feedback(self, job_id: str, training_steps: int) -> bool:
=======
    def receive_feedback(self, job_id: str, feedback: "ClientFeedback") -> bool:
        return run_async_until_complete(self._receive_feedback(job_id, feedback))

    async def _receive_feedback(self, job_id: str, feedback: "ClientFeedback") -> bool:
>>>>>>> 6c2ef0f2
        reader, writer = await self._connect_to_server()

        if reader is None or writer is None:
            return False

        # Announce we want to send a message to server.
        await write_int(int(ServerTask.RECEIVE_FEEDBACK), NUM_BYTES_FOR_IDENTIFIERS, writer)

        # Announce the training steps and the job id.
        await write_utf8_string(job_id, NUM_BYTES_FOR_IDENTIFIERS, writer)
<<<<<<< HEAD
        await write_int(training_steps, NUM_BYTES_FOR_IDENTIFIERS, writer)
=======
        await write_int(feedback.training_steps, NUM_BYTES_FOR_IDENTIFIERS, writer)
>>>>>>> 6c2ef0f2

        return bool(await read_int(NUM_BYTES_FOR_IDENTIFIERS, reader))<|MERGE_RESOLUTION|>--- conflicted
+++ resolved
@@ -661,17 +661,10 @@
         else:
             logger.info("Successfully restored from checkpoint at server.")
 
-<<<<<<< HEAD
-    def receive_feedback(self, job_id: str, training_steps: int) -> bool:
-        return run_async_until_complete(self._receive_feedback(job_id, training_steps))
-
-    async def _receive_feedback(self, job_id: str, training_steps: int) -> bool:
-=======
     def receive_feedback(self, job_id: str, feedback: "ClientFeedback") -> bool:
         return run_async_until_complete(self._receive_feedback(job_id, feedback))
 
     async def _receive_feedback(self, job_id: str, feedback: "ClientFeedback") -> bool:
->>>>>>> 6c2ef0f2
         reader, writer = await self._connect_to_server()
 
         if reader is None or writer is None:
@@ -682,10 +675,6 @@
 
         # Announce the training steps and the job id.
         await write_utf8_string(job_id, NUM_BYTES_FOR_IDENTIFIERS, writer)
-<<<<<<< HEAD
-        await write_int(training_steps, NUM_BYTES_FOR_IDENTIFIERS, writer)
-=======
         await write_int(feedback.training_steps, NUM_BYTES_FOR_IDENTIFIERS, writer)
->>>>>>> 6c2ef0f2
 
         return bool(await read_int(NUM_BYTES_FOR_IDENTIFIERS, reader))