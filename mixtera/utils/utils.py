--- conflicted
+++ resolved
@@ -169,9 +169,4 @@
     zipped = list(zip(property_names, property_values))
     if sort_lists:
         zipped.sort(key=lambda x: x[0])
-<<<<<<< HEAD
-    return ";".join([f"{x}:{y[0]}" for x, y in zipped])  # Take the first value
-    # return ";".join([f"{x}:{','.join([str(yy) for yy in y])}" for x, y in zipped])  # Take all values
-=======
-    return ";".join([f"{x}:{y[0]}" for x, y in zipped])  # Take the first value
->>>>>>> a0164f60
+    return ";".join([f"{x}:{y[0]}" for x, y in zipped])  # Take the first value