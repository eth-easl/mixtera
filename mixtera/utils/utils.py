--- conflicted
+++ resolved
@@ -207,7 +207,6 @@
     return ";".join([f"{x}:{y[0]}" for x, y in zipped])  # Take the first value
 
 
-<<<<<<< HEAD
 def ranges_to_intervals(list_of_ranges: List[Tuple[int, int]]) -> List[P.Interval]:
     """Convert a list of ranges to a list of intervals."""
     return P.Interval(*[P.closed(start, end) for start, end in list_of_ranges])
@@ -216,7 +215,6 @@
 def intervals_to_ranges(intervals: List[P.Interval]) -> List[Tuple[int, int]]:
     """Convert a list of intervals to a list of ranges."""
     return [(int(interval.lower), int(interval.upper)) for interval in intervals]
-=======
 def generate_hash_string_from_list(string_list: list[str]) -> int:
     """
     Generate a hash string from a list of strings.
@@ -250,5 +248,4 @@
 
     random.seed(seed)
     os.environ["PYTHONHASHSEED"] = str(seed)
-    np.random.seed(seed)
->>>>>>> 11e868b7
+    np.random.seed(seed)