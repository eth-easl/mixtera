import asyncio
import hashlib
import os
import random
import time
from collections import defaultdict
from copy import deepcopy
from typing import Any, List, Tuple, Union

import numpy as np
import portion as P


def flatten(non_flat_list: List[List[Any]]) -> List[Any]:
    return [item for sublist in non_flat_list for item in sublist]


def ranges(nums: List[int]) -> List[Tuple[int, int]]:
    """
    This method compresses a list of integers into a list of ranges (lower bound
    inclusve, upper bound exclusive). E.g. [1,2,3,5,6] --> [(1,4), (5,7)].

    Args:
        nums: The original list of ranges to compress. This is a list of ints.

    Returns:
        A list of compressed ranges with the lower bound being inclusive and
        the upper bound being exclusive.
    """
    # Assumes nums is sorted and unique
    # Taken from https://stackoverflow.com/a/48106843
    gaps = [[s, e] for s, e in zip(nums, nums[1:]) if s + 1 < e]
    edges = iter(nums[:1] + sum(gaps, []) + nums[-1:])
    return [(s, e + 1) for s, e in zip(edges, edges)]


def merge_dicts(d1: dict, d2: dict) -> dict:
    """
    Recursively merges two dict structures. Assumes that the innermost
    dictionaries have unique keys and thus can be merged without concern for collisions.
    """
    for key, value in d2.items():
        if isinstance(value, dict):
            node = d1[key] if key in d1 else {}
            d1[key] = merge_dicts(node, value)
        else:
            # We're at the innermost level, which has unique keys, so just add them
            if isinstance(value, list):
                d1[key] = value + d1[key] if key in d1 else value
            else:
                d1[key] = value
    return d1


def intersect_dicts(d1: dict, d2: dict) -> dict:
    """
    Recursively intersects two dict structures. Assumes that the innermost
    dictionaries have unique keys and thus can be intersected without concern for collisions.
    """
    common_keys = d1.keys() & d2.keys()

    #  Remove all keys and values from d1 that are not in d2
    for key in set(d1.keys()) - common_keys:
        del d1[key]

    for key in common_keys:
        if isinstance(d1[key], dict) and isinstance(d2[key], dict):
            d1[key] = intersect_dicts(d1[key], d2[key])
        else:
            #  At the innermost level we either have a list of values or a list of ranges
            if isinstance(d1[key], list) and isinstance(d1[key][0], int):
                d1[key] = list(set(d1[key]) & set(d2[key]))
            elif isinstance(d1[key], list) and isinstance(d1[key][0], tuple):
                d1[key] = intervals_to_ranges(
                    ranges_to_intervals(d1[key])
                    & ranges_to_intervals(d2[key])  # type: ignore  # mypy can't handle & operators on Interval objects
                )
            else:
                raise ValueError(f"Unsupported value type {type(d1[key])} for intersection.")
    return d1


def defaultdict_to_dict(ddict: Union[dict, defaultdict]) -> dict[Any, Any]:
    if isinstance(ddict, (defaultdict, dict)):
        ddict = {k: defaultdict_to_dict(v) for k, v in ddict.items()}
    return ddict


def run_async_until_complete(call: Any) -> Any:
    """
    Runs a async coroutine until complete and returns its result
    Args:
        call (Any): The coroutine to run.
    Returns:
        Any: The result of the corountine.
    """
    return asyncio.run(call)


def wait_for_key_in_dict(dictionary: dict, key: str, timeout: float) -> bool:
    """
    Busy waits for a key to appear in a dict or timeout is thrown.
    Args:
        dictionary (dict): The dictionary to check.
        key (str): The key to search for.
        timeout (float): How many seconds to wait.
    Returns:
        bool: Whether the key is in the dictionary after timeout seconds.
    """
    timeout_at = time.time() + timeout

    while key not in dictionary and time.time() <= timeout_at:
        time.sleep(0.5)

    return key in dictionary


def numpy_to_native_type(obj: Any) -> Any:
    """
    Converts numpy types to native python types
    """
    if isinstance(obj, np.ndarray):
        return obj.tolist()
    if isinstance(obj, dict):
        return {numpy_to_native_type(k): numpy_to_native_type(v) for k, v in obj.items()}
    if isinstance(obj, list):
        return [numpy_to_native_type(v) for v in obj]
    if isinstance(obj, tuple):
        return tuple(numpy_to_native_type(v) for v in obj)
    if hasattr(obj, "item"):
        return obj.item()
    return obj


def return_with_deepcopy_or_noop(to_return: Union[list, dict], copy: bool) -> Union[list, dict]:
    """
    This method either returns the passed object as is, or makes a deep copy
    of it, and returns that.

    Args:
      to_return: the object to be returned
      copy: whether to copy it or not

    Returns:
      The `to_return` object or a copy of it if `copy` is `True`
    """
    return to_return if not copy else deepcopy(to_return)


def merge_property_dicts(left: dict, right: dict, unique_lists: bool = False) -> dict:
    """
    Merge two dictionaries that contain key-value pairs of the form:
        {
            property_name: [property_value_1, ...],
            ...
        }

    Args:
        left: left property dictionary
        right: right property dictionary
        unique_lists: if True, the per-property merged list does not contain
            duplicate values

    Returns:
        The merged dictionaries. The merge should be side-effect safe.
    """
    new_dict = {}
    intersection = set()

    for k, v in left.items():
        if k in right:
            intersection.add(k)
        else:

            new_dict[k] = v.copy()

    for k, v in right.items():
        if k not in intersection:
            new_dict[k] = v.copy()
        else:
            if unique_lists:
                new_dict[k] = list(set(v + left[k]))
            else:
                new_dict[k] = v + left[k]

    return new_dict


def hash_list(string_list: list[str]) -> int:
    """
    Generate hash from a list of strings.

    Args:
        string_list: a list of strings to be hashed

    Returns:
        A hash
    """
    hash_result = hashlib.blake2b()

    for string in string_list:
        hash_result.update(string.encode())

    return int(hash_result.hexdigest(), 16)


<<<<<<< HEAD
def hash_dict(d: dict) -> int:
=======
def ranges_to_intervals(list_of_ranges: List[Tuple[int, int]]) -> List[P.Interval]:
    """Convert a list of ranges to a list of intervals."""
    return P.Interval(*[P.closed(start, end) for start, end in list_of_ranges])


def intervals_to_ranges(intervals: List[P.Interval]) -> List[Tuple[int, int]]:
    """Convert a list of intervals to a list of ranges."""
    return [(int(interval.lower), int(interval.upper)) for interval in intervals]


def generate_hash_string_from_list(string_list: list[str]) -> int:
>>>>>>> 024c7491
    """
    Generate a hash from a dictionary.

    Args:
        d: a dictionary to be hashed

    Returns:
        A hash
    """
    #  Step 1: Convert the dictionary to a list of key-value pairs
    items = list(d.items())

    # Step 2: Sort the list of key-value pairs
    items.sort()

    #  Step 3: Convert each value list to a hash
    items = [(k, hash_list(v)) for k, v in items]

    # Step 4: Convert the list of key-value pairs to a hash
    return hash_list([f"{k}:{v}" for k, v in items])


def seed_everything(seed: int) -> None:
    """
    Seed all random number generators for reproducibility.

    Args:
        seed: The seed to be used.
    """
    assert isinstance(seed, int), "Seed must be an integer"

    # Cap the seed to be within 0 and 2**32 - 1
    #  Since numpy only accepts 32-bit seeds
    seed = seed % 2**32

    random.seed(seed)
    os.environ["PYTHONHASHSEED"] = str(seed)
    np.random.seed(seed)<|MERGE_RESOLUTION|>--- conflicted
+++ resolved
@@ -186,27 +186,6 @@
     return new_dict
 
 
-def hash_list(string_list: list[str]) -> int:
-    """
-    Generate hash from a list of strings.
-
-    Args:
-        string_list: a list of strings to be hashed
-
-    Returns:
-        A hash
-    """
-    hash_result = hashlib.blake2b()
-
-    for string in string_list:
-        hash_result.update(string.encode())
-
-    return int(hash_result.hexdigest(), 16)
-
-
-<<<<<<< HEAD
-def hash_dict(d: dict) -> int:
-=======
 def ranges_to_intervals(list_of_ranges: List[Tuple[int, int]]) -> List[P.Interval]:
     """Convert a list of ranges to a list of intervals."""
     return P.Interval(*[P.closed(start, end) for start, end in list_of_ranges])
@@ -217,8 +196,25 @@
     return [(int(interval.lower), int(interval.upper)) for interval in intervals]
 
 
-def generate_hash_string_from_list(string_list: list[str]) -> int:
->>>>>>> 024c7491
+def hash_list(string_list: list[str]) -> int:
+    """
+    Generate hash from a list of strings.
+
+    Args:
+        string_list: a list of strings to be hashed
+
+    Returns:
+        A hash
+    """
+    hash_result = hashlib.blake2b()
+
+    for string in string_list:
+        hash_result.update(string.encode())
+
+    return int(hash_result.hexdigest(), 16)
+
+
+def hash_dict(d: dict) -> int:
     """
     Generate a hash from a dictionary.
 
