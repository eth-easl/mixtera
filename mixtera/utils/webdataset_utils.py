import gzip
import io
from functools import partial
from typing import Any, Iterator

from wids.wids import group_by_key, splitname
from wids.wids_mmtar import MMIndexedTar


def decode(sample: dict[str, Any], decode_image: bool = True) -> dict[str, Any]:
    """
    A utility function to decode the samples from the tar file for many common extensions.
    """
    sample = dict(sample)
    for key, stream in sample.items():
        extensions = key.split(".")
        if len(extensions) < 1:
            continue
        extension = extensions[-1]
        if extension in ["gz"]:
            decompressed = gzip.decompress(stream.read())
            stream = io.BytesIO(decompressed)
            if len(extensions) < 2:
                sample[key] = stream
                continue
            extension = extensions[-2]
        if key.startswith("__"):
            continue
        if extension in ["txt", "text"]:
            value = stream.read()
            sample[key] = value.decode("utf-8")
        elif extension in ["cls", "cls2"]:
            value = stream.read()
            sample[key] = int(value.decode("utf-8"))
        elif extension in ["jpg", "png", "ppm", "pgm", "pbm", "pnm"] and decode_image:
<<<<<<< HEAD
            from torchvision.io import decode_image  # pylint: disable=import-outside-toplevel
=======
            from PIL import Image # pylint: disable=import-outside-toplevel
            import torchvision.transforms.functional as F # pylint: disable=import-outside-toplevel
>>>>>>> f585ef5e

            image = Image.open(stream)
            sample[key] = F.to_tensor(image)
        elif extension == "json":
            import json  # pylint: disable=import-outside-toplevel

            value = stream.read()
            sample[key] = json.loads(value)
        elif extension == "npy":
            import numpy as np  # pylint: disable=import-outside-toplevel

            sample[key] = np.load(stream)
        elif extension in ["pickle", "pkl"]:
            import pickle  # pylint: disable=import-outside-toplevel

            sample[key] = pickle.load(stream)
    return sample


class IndexedTarSamples:
    def __init__(self, path: str, decode_images: bool = True):
        """
        A class for efficient reading of tar files for web datasets.

        This class uses the `wids` library's `MMIndexedTar` to read tar files.
        It's a simplified version of the `wids` library's `IndexedTarSamples` without support for streams
        and with decoding integrated.
        """
        self.path = path
        self.decoder = partial(decode, decode_image=decode_images)
        self.stream = open(self.path, "rb")  # pylint: disable=consider-using-with
        self.reader = MMIndexedTar(self.stream)

        all_files = self.reader.names()
        self.samples = group_by_key(all_files)

    def __enter__(self) -> "IndexedTarSamples":
        return self

    def __exit__(self, exc_type, exc_value, traceback) -> None:  # type: ignore
        self.close()

    def close(self) -> None:
        if self.reader is not None:
            self.reader.close()
        if self.stream is not None and not self.stream.closed:
            self.stream.close()

    def __len__(self) -> int:
        return len(self.samples)

    def __getitem__(self, idx: int) -> dict[str, Any]:
        if self.samples is not None and self.reader is not None:
            indexes = self.samples[idx]
            sample = {}
            key = None
            for i in indexes:
                fname, data = self.reader.get_file(i)
                k, ext = splitname(fname)
                key = key or k
                assert key == k, "Inconsistent keys in the same sample"
                sample[ext] = data
            sample["__key__"] = key
            return self.decoder(sample)
        raise ValueError("Co")

    def __iter__(self) -> Iterator[dict[str, Any]]:
        for idx in range(len(self)):
            yield self[idx]<|MERGE_RESOLUTION|>--- conflicted
+++ resolved
@@ -33,12 +33,8 @@
             value = stream.read()
             sample[key] = int(value.decode("utf-8"))
         elif extension in ["jpg", "png", "ppm", "pgm", "pbm", "pnm"] and decode_image:
-<<<<<<< HEAD
-            from torchvision.io import decode_image  # pylint: disable=import-outside-toplevel
-=======
             from PIL import Image # pylint: disable=import-outside-toplevel
             import torchvision.transforms.functional as F # pylint: disable=import-outside-toplevel
->>>>>>> f585ef5e
 
             image = Image.open(stream)
             sample[key] = F.to_tensor(image)
