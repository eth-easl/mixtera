--- conflicted
+++ resolved
@@ -51,9 +51,6 @@
         raise NotImplementedError("This is just overwritten to satify pylint.")
 
     def __iter__(self) -> Generator[str, None, None]:
-<<<<<<< HEAD
-        yield from self._client.stream_results(self._training_id, tunnel_via_server=self._tunnel_via_server)
-=======
         worker_info = get_worker_info()
         if worker_info is None:
             # Non-multithreaded data loading. We use worker_id 0.
@@ -64,5 +61,4 @@
         assert worker_id < self.num_workers, f"Number of workers was invalid: {worker_id} vs {self.num_workers}"
         self._res_str_args.worker_id = worker_id
 
-        yield from self._client.stream_results(self._res_str_args)
->>>>>>> 269f26a5
+        yield from self._client.stream_results(self._res_str_args)